<<<<<<< HEAD
/* eslint no-console: ["error", { allow: ["log"] }] */
/* eslint max-nested-callbacks: ["error", 5] */

=======
/* eslint-disable no-console */
>>>>>>> 0b75f99d
'use strict'

const domReady = require('detect-dom-ready')
const createNode = require('./create-node')

domReady(() => {
  const myPeerDiv = document.getElementById('my-peer')
  const swarmDiv = document.getElementById('swarm')

  createNode((err, node) => {
    if (err) {
      return console.log('Could not create the Node, check if your browser has WebRTC Support', err)
    }

    let connections = {}

    node.on('peer:discovery', (peerInfo) => {
      console.log('Discovered a peer')
      const idStr = peerInfo.id.toB58String()
      console.log('Discovered: ' + idStr)
      if (connections[idStr]) {
        // If we're already trying to connect to this peer, dont dial again
        return
      }

      connections[idStr] = true
      node.dial(peerInfo, (err, conn) => {
        let timeToNextDial = 0
        if (err) {
          // Prevent immediate connection retries from happening
          timeToNextDial = 30 * 1000
          console.log('Failed to dial:', idStr)
        }

        setTimeout(() => delete connections[idStr], timeToNextDial)
      })
    })

    node.on('peer:connect', (peerInfo) => {
      const idStr = peerInfo.id.toB58String()
      console.log('Got connection to: ' + idStr)
      const connDiv = document.createElement('div')
      connDiv.innerHTML = 'Connected to: ' + idStr
      connDiv.id = idStr
      swarmDiv.append(connDiv)
    })

    node.on('peer:disconnect', (peerInfo) => {
      const idStr = peerInfo.id.toB58String()
      console.log('Lost connection to: ' + idStr)
      document.getElementById(idStr).remove()
    })

    node.start((err) => {
      if (err) {
        return console.log('WebRTC not supported')
      }

      const idStr = node.peerInfo.id.toB58String()

      const idDiv = document
        .createTextNode('Node is ready. ID: ' + idStr)

      myPeerDiv.append(idDiv)

      console.log('Node is listening o/')

      // NOTE: to stop the node
      // node.stop((err) => {})
    })
  })
})<|MERGE_RESOLUTION|>--- conflicted
+++ resolved
@@ -1,10 +1,5 @@
-<<<<<<< HEAD
 /* eslint no-console: ["error", { allow: ["log"] }] */
 /* eslint max-nested-callbacks: ["error", 5] */
-
-=======
-/* eslint-disable no-console */
->>>>>>> 0b75f99d
 'use strict'
 
 const domReady = require('detect-dom-ready')
