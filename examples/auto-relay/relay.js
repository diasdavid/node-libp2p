--- conflicted
+++ resolved
@@ -2,11 +2,8 @@
 import { webSockets } from '@libp2p/websockets'
 import { noise } from '@chainsafe/libp2p-noise'
 import { mplex } from '@libp2p/mplex'
-<<<<<<< HEAD
 import { yamux } from '@chainsafe/libp2p-yamux'
-=======
 import { circuitRelayServer } from 'libp2p/circuit-relay'
->>>>>>> d6c86015
 
 async function main () {
   const node = await createLibp2p({
@@ -22,21 +19,9 @@
       noise()
     ],
     streamMuxers: [
-    yamux(),mplex()
+      yamux(),mplex()
     ],
-<<<<<<< HEAD
-    relay: {
-      enabled: true,
-      hop: {
-        enabled: true
-      },
-      advertise: {
-        enabled: true
-      }
-    }
-=======
     relay: circuitRelayServer()
->>>>>>> d6c86015
   })
 
   console.log(`Node started with id ${node.peerId.toString()}`)
