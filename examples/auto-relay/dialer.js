import { createLibp2p } from 'libp2p'
import { webSockets } from '@libp2p/websockets'
import { noise } from '@chainsafe/libp2p-noise'
import { mplex } from '@libp2p/mplex'
import { multiaddr } from '@multiformats/multiaddr'
import { yamux } from '@chainsafe/libp2p-yamux/dist/src'
import { circuitRelayTransport } from 'libp2p/circuit-relay'
import { identifyService } from 'libp2p/identify'

async function main () {
  const autoRelayNodeAddr = process.argv[2]
  if (!autoRelayNodeAddr) {
    throw new Error('the auto relay node address needs to be specified')
  }

  const node = await createLibp2p({
    transports: [
      webSockets(),
      circuitRelayTransport()
    ],
    connectionEncryption: [
      noise()
    ],
    streamMuxers: [
<<<<<<< HEAD
    yamux(),mplex()
    ]
=======
      mplex()
    ],
    services: {
      identify: identifyService()
    }
>>>>>>> 53b1645c
  })

  console.log(`Node started with id ${node.peerId.toString()}`)

  const conn = await node.dial(multiaddr(autoRelayNodeAddr))
  console.log(`Connected to the auto relay node via ${conn.remoteAddr.toString()}`)
}

main()<|MERGE_RESOLUTION|>--- conflicted
+++ resolved
@@ -22,16 +22,12 @@
       noise()
     ],
     streamMuxers: [
-<<<<<<< HEAD
-    yamux(),mplex()
-    ]
-=======
+      yamux(),
       mplex()
     ],
     services: {
       identify: identifyService()
     }
->>>>>>> 53b1645c
   })
 
   console.log(`Node started with id ${node.peerId.toString()}`)
