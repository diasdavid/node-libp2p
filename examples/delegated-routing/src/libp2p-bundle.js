// eslint-disable-next-line
'use strict'

import { createLibp2p } from 'libp2p'
import { webSockets } from '@libp2p/websockets'
import { webRTCStar } from '@libp2p/webrtc-star'
import { mplex } from '@libp2p/mplex'
import { yamux } from '@chainsafe/libp2p-yamux'
import { noise } from '@chainsafe/libp2p-noise'
import { delegatedPeerRouting } from '@libp2p/delegated-peer-routing'
import { delegatedContentRouting } from '@libp2p/delegated-content-routing'
import { create as createIpfsHttpClient } from 'ipfs-http-client'
import { circuitRelayTransport } from 'libp2p/circuit-relay'

export default function Libp2pBundle ({ peerInfo, peerBook }) {
  const wrtcstar = new webRTCStar()
  const client = createIpfsHttpClient({
    host: '0.0.0.0',
    protocol: 'http',
    port: '8080'
  })

  return createLibp2p({
    peerInfo,
    peerBook,
    // Let's limit the number of connections the connection managers can have
    connectionManager: {
<<<<<<< HEAD
      autoDial: false,
      maxPeers: 10,
      pollInterval: 5000
=======
      maxConnections: 10
>>>>>>> 102d4c20
    },
    contentRouting: [
      delegatedPeerRouting(client)
    ],
    peerRouting: [
      delegatedContentRouting(client)
    ],
    transports: [
      wrtcstar.transport,
      webSockets(),
      circuitRelayTransport()
    ],
    streamMuxers: [
      yamux(), mplex()
    ],
    peerDiscovery: [
      wrtcstar.discovery
    ],
    connectionEncryption: [
      noise()
    ]
  })
}<|MERGE_RESOLUTION|>--- conflicted
+++ resolved
@@ -25,13 +25,7 @@
     peerBook,
     // Let's limit the number of connections the connection managers can have
     connectionManager: {
-<<<<<<< HEAD
-      autoDial: false,
-      maxPeers: 10,
-      pollInterval: 5000
-=======
       maxConnections: 10
->>>>>>> 102d4c20
     },
     contentRouting: [
       delegatedPeerRouting(client)
