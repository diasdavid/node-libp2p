--- conflicted
+++ resolved
@@ -4,10 +4,7 @@
 .coverage
 package-lock.json
 yarn.lock
-<<<<<<< HEAD
 
 # IDE
 .DS_STORE
-=======
-.vscode
->>>>>>> 44b30cc8
+.vscode