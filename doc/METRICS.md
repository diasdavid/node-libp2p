--- conflicted
+++ resolved
@@ -84,10 +84,7 @@
 A tracked metric can be created by calling either `registerMetric` on the metrics object:
 
 ```ts
-<<<<<<< HEAD
-=======
-import type { Metrics } from '@libp2p/interface'
->>>>>>> 02c69d24
+import type { Metrics } from '@libp2p/interface'
 import { prometheusMetrics } from '@libp2p/prometheus-metrics'
 import { createLibp2p } from 'libp2p'
 
@@ -143,10 +140,7 @@
 If several metrics should be grouped together (e.g. for graphing purposes) `registerMetricGroup` can be used instead:
 
 ```ts
-<<<<<<< HEAD
-=======
-import type { Metrics } from '@libp2p/interface'
->>>>>>> 02c69d24
+import type { Metrics } from '@libp2p/interface'
 import { prometheusMetrics } from '@libp2p/prometheus-metrics'
 import { createLibp2p } from 'libp2p'
 
