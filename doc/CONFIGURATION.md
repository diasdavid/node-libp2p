--- conflicted
+++ resolved
@@ -440,10 +440,6 @@
 import { circuitRelayTransport, circuitRelayServer } from 'libp2p/circuit-relay'
 
 const node = await createLibp2p({
-<<<<<<< HEAD
-  transports: [tcp()],
-  streamMuxers: [yamux(), mplex()],
-=======
   transports: [
     tcp(),
     circuitRelayTransport({ // allows the current node to make and accept relayed connections
@@ -451,8 +447,7 @@
       reservationConcurrency: 1 // how many relays to attempt to reserve slots on at once
     })
   ],
-  streamMuxers: [mplex()],
->>>>>>> d6c86015
+  streamMuxers: [yamux(), mplex()],
   connectionEncryption: [noise()],
   relay: circuitRelayServer({ // makes the node function as a relay server
     hopTimeout: 30 * 1000, // incoming relay requests must be resolved within this time limit
@@ -495,17 +490,13 @@
 import { circuitRelayTransport } from 'libp2p/circuit-relay'
 
 const node = await createLibp2p({
-<<<<<<< HEAD
-  transports: [tcp()],
-  streamMuxers: [yamux(), mplex()],
-=======
   transports: [
     tcp(),
     circuitRelayTransport({
       discoverRelays: 1
     })
   ],
-  streamMuxers: [mplex()],
+  streamMuxers: [yamux(), mplex()],
   connectionEncryption: [noise()]
 })
 ```
@@ -532,7 +523,6 @@
     ]
   },
   streamMuxers: [mplex()],
->>>>>>> d6c86015
   connectionEncryption: [noise()]
 })
 ```
