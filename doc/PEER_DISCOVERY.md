<<<<<<< HEAD
# Peer Discovery and Auto Dial

**Synopsis**:

- All peers discovered are emitted via `peer:discovery` so applications can take any desired action.
- Libp2p defaults to automatically connecting to peers stored in the peer store, when the number of connections falls below the `minConnections` set in the [ConnectionManager](https://libp2p.github.io/js-libp2p-interfaces/modules/_libp2p_interface_connection_manager.html)
  - Applications can disable this via the `connectionManager.autoDial` config property, and handle connections themselves.
  - Applications who have not disabled this should **never** connect on peer discovery. Applications should use the `peer:connect` event if they wish to take a specific action on new peers.

## Scenarios
=======
# Peer Discovery and Auto Dial <!-- omit in toc -->

## Table of Contents <!-- omit in toc -->

- [Synopsis](#synopsis)
- [Scenarios](#scenarios)
  - [1. Joining the network](#1-joining-the-network)
    - [Action to take](#action-to-take)
  - [2. Connected to some](#2-connected-to-some)
    - [Action to take](#action-to-take-1)
  - [3. Connected to enough](#3-connected-to-enough)
    - [Action to take](#action-to-take-2)
  - [4. Connected to too many](#4-connected-to-too-many)
    - [Action to take](#action-to-take-3)
- [Discovery Mechanisms](#discovery-mechanisms)
  - [Active Discovery](#active-discovery)
  - [Ambient Discovery](#ambient-discovery)

## Synopsis

* All peers discovered are emitted via the `peer:discovery` event so applications can take any desired action
* To ensure reasonable resource usage, discovered peers are not connected to automatically
* Applications should lisen for the `peer:connect` event if they wish to take a specific action when new connections are established
* Libp2p functions best with a good number of network connections to a diverse set of peers. When the number of connected peers a node has falls under the [ConnectionManager](./CONFIGURATION.md#configuring-connection-manager) `minConnections` setting, randomly selected peers from the peer store will be dialed until the node's number of connections rises above this number.
  * Applications can disable this behaviour via the `connectionManager.autoDial` config property, and handle increasing the current number of connections themselves

## Scenarios

The scenarios listed below detail what actions libp2p will take when peers are discovered.

In any scenario, if a peer is discovered it is added to the peer store. This ensures that we know about the peer in the event that it becomes known as a provider for something we need, even if we don't have a direct connection to it at the time.
>>>>>>> 5eee4dbf

### 1. Joining the network

The node is new and needs to join the network. It currently has 0 peers.

<<<<<<< HEAD
### Action to take

Connect to discovered peers. This should have some degree of concurrency limiting. While the case should be low, if we immediately discover more peers than our `maxOutgoingConnections` we should avoid dialing them all.

### 2. Connected to some

The node is connected to other nodes. The current number of connections is less than the desired `minConnections`.
**Discovery Mechanisms**: [Ambient Discovery](#ambient-discovery) and [Active Discovery](#active-discovery)

### Action to take

Connect to discovered peers. This should have some degree of concurrency limiting. The concurrency may need to be modified to reflect the current number of peers connected. The more peers we have, the lower the concurrency may need to be.

### 3. Connected to enough

**Discovery Mechanisms**: [Ambient Discovery](#ambient-discovery) and [Active Discovery](#active-discovery)

### Action to take

None. If we are connected to enough peers i.e. the `minConnections`, we should not connect to any more peers. As other peers discover us, they may connect to us based on their current scenario.
=======
#### Action to take

Connect to more peers.

* Configured [Ambient Discovery](#ambient-discovery) mechanisms may begin discovering peers
* The node will run a network query for it's own PeerId which will discover nodes that are [KAD-close](https://en.wikipedia.org/wiki/Kademlia) to it's own ID
* It will search the peer store and dial and peers previously tagged with `KEEP_ALIVE`

### 2. Connected to some

The node is connected to other nodes. The current number of connections is fewer than the desired amount, expressed as the [ConnectionManager](./CONFIGURATION.md#configuring-connection-manager) `minConnections` setting, also referred to as the low watermark.

#### Action to take

Connect to more peers.

* The node will select nodes from the peer store and dial them until the number of connections is above the low watermark
* Configured [Ambient Discovery](#ambient-discovery) mechanisms may continue discovering peers
* The node will periodically run a network query for it's own PeerId which will discover nodes that are [KAD-close](https://en.wikipedia.org/wiki/Kademlia) to it's own ID

### 3. Connected to enough

The number of peers the node has is above the low watermark and below the high watermark.

#### Action to take

None. As other peers discover us, they may connect to us based on their current scenario.
>>>>>>> 5eee4dbf

For example, a long running node with adequate peers is on an MDNS network. A new peer joins the network and both become aware of each other. The new peer should be the peer that dials, as it has too few peers. The existing node has no reason to dial the new peer, but should keep a record of it in case it later becomes an important node due to its contents/capabilities.

Avoiding dials above the `minConnections` also allows for a pool of connections to be reserved for application specific actions, such as connecting to a specific content provider via a DHT query to find that content (ipfs-bitswap).

### 4. Connected to too many
<<<<<<< HEAD

The node has more connections than it wants. The current number of connections is greater than the `maxOutgoingConnections`.
=======
>>>>>>> 5eee4dbf

The node has more connections than it wants. The current number of connections is greater than the desired amount, expressed as the [ConnectionManager](./CONFIGURATION.md#configuring-connection-manager) `maxConnections` setting, also referred to as the high watermark.

#### Action to take

The `ConnectionManager` will automatically prune connections.

<<<<<<< HEAD
### Action to take

None, the `ConnectionManager` will automatically prune connections.
=======
It ranks peers based on their tags and the duration of the connection. Tags with lower values and shorter lived connections are pruned first.
>>>>>>> 5eee4dbf

## Discovery Mechanisms

Means of which a libp2p node discovers other peers.

### Active Discovery

Through active use of the libp2p network, a node may discovery peers.

<<<<<<< HEAD
- Content/Peer routing (DHT, delegated, etc) provider and peer queries
- DHT random walk
- Rendezvous servers
=======
* Content/Peer routing (DHT, delegated, etc) provider and peer queries
* DHT queries - network traversal can pass through previously unknown nodes
>>>>>>> 5eee4dbf

### Ambient Discovery

Leveraging known addresses, or network discovery mechanisms, a node may discover peers outside of the bounds of the libp2p network.

<<<<<<< HEAD
- Bootstrap
- MDNS
- proximity based (bluetooth, sound, etc)
=======
* Bootstrap - a list of known peers
* MDNS - local network discovery
* Proximity based (bluetooth, sound, etc) - not currently implemented
>>>>>>> 5eee4dbf
<|MERGE_RESOLUTION|>--- conflicted
+++ resolved
@@ -1,15 +1,3 @@
-<<<<<<< HEAD
-# Peer Discovery and Auto Dial
-
-**Synopsis**:
-
-- All peers discovered are emitted via `peer:discovery` so applications can take any desired action.
-- Libp2p defaults to automatically connecting to peers stored in the peer store, when the number of connections falls below the `minConnections` set in the [ConnectionManager](https://libp2p.github.io/js-libp2p-interfaces/modules/_libp2p_interface_connection_manager.html)
-  - Applications can disable this via the `connectionManager.autoDial` config property, and handle connections themselves.
-  - Applications who have not disabled this should **never** connect on peer discovery. Applications should use the `peer:connect` event if they wish to take a specific action on new peers.
-
-## Scenarios
-=======
 # Peer Discovery and Auto Dial <!-- omit in toc -->
 
 ## Table of Contents <!-- omit in toc -->
@@ -41,34 +29,11 @@
 The scenarios listed below detail what actions libp2p will take when peers are discovered.
 
 In any scenario, if a peer is discovered it is added to the peer store. This ensures that we know about the peer in the event that it becomes known as a provider for something we need, even if we don't have a direct connection to it at the time.
->>>>>>> 5eee4dbf
 
 ### 1. Joining the network
 
 The node is new and needs to join the network. It currently has 0 peers.
 
-<<<<<<< HEAD
-### Action to take
-
-Connect to discovered peers. This should have some degree of concurrency limiting. While the case should be low, if we immediately discover more peers than our `maxOutgoingConnections` we should avoid dialing them all.
-
-### 2. Connected to some
-
-The node is connected to other nodes. The current number of connections is less than the desired `minConnections`.
-**Discovery Mechanisms**: [Ambient Discovery](#ambient-discovery) and [Active Discovery](#active-discovery)
-
-### Action to take
-
-Connect to discovered peers. This should have some degree of concurrency limiting. The concurrency may need to be modified to reflect the current number of peers connected. The more peers we have, the lower the concurrency may need to be.
-
-### 3. Connected to enough
-
-**Discovery Mechanisms**: [Ambient Discovery](#ambient-discovery) and [Active Discovery](#active-discovery)
-
-### Action to take
-
-None. If we are connected to enough peers i.e. the `minConnections`, we should not connect to any more peers. As other peers discover us, they may connect to us based on their current scenario.
-=======
 #### Action to take
 
 Connect to more peers.
@@ -96,32 +61,20 @@
 #### Action to take
 
 None. As other peers discover us, they may connect to us based on their current scenario.
->>>>>>> 5eee4dbf
 
 For example, a long running node with adequate peers is on an MDNS network. A new peer joins the network and both become aware of each other. The new peer should be the peer that dials, as it has too few peers. The existing node has no reason to dial the new peer, but should keep a record of it in case it later becomes an important node due to its contents/capabilities.
 
 Avoiding dials above the `minConnections` also allows for a pool of connections to be reserved for application specific actions, such as connecting to a specific content provider via a DHT query to find that content (ipfs-bitswap).
 
 ### 4. Connected to too many
-<<<<<<< HEAD
 
-The node has more connections than it wants. The current number of connections is greater than the `maxOutgoingConnections`.
-=======
->>>>>>> 5eee4dbf
-
-The node has more connections than it wants. The current number of connections is greater than the desired amount, expressed as the [ConnectionManager](./CONFIGURATION.md#configuring-connection-manager) `maxConnections` setting, also referred to as the high watermark.
+The node has more connections than it wants. The current number of connections is greater than the desired amount, expressed as the [ConnectionManager](./CONFIGURATION.md#configuring-connection-manager) `maxOutgoingConnections` setting, also referred to as the high watermark.
 
 #### Action to take
 
 The `ConnectionManager` will automatically prune connections.
 
-<<<<<<< HEAD
-### Action to take
-
-None, the `ConnectionManager` will automatically prune connections.
-=======
 It ranks peers based on their tags and the duration of the connection. Tags with lower values and shorter lived connections are pruned first.
->>>>>>> 5eee4dbf
 
 ## Discovery Mechanisms
 
@@ -131,25 +84,13 @@
 
 Through active use of the libp2p network, a node may discovery peers.
 
-<<<<<<< HEAD
-- Content/Peer routing (DHT, delegated, etc) provider and peer queries
-- DHT random walk
-- Rendezvous servers
-=======
 * Content/Peer routing (DHT, delegated, etc) provider and peer queries
 * DHT queries - network traversal can pass through previously unknown nodes
->>>>>>> 5eee4dbf
 
 ### Ambient Discovery
 
 Leveraging known addresses, or network discovery mechanisms, a node may discover peers outside of the bounds of the libp2p network.
 
-<<<<<<< HEAD
-- Bootstrap
-- MDNS
-- proximity based (bluetooth, sound, etc)
-=======
 * Bootstrap - a list of known peers
 * MDNS - local network discovery
-* Proximity based (bluetooth, sound, etc) - not currently implemented
->>>>>>> 5eee4dbf
+* Proximity based (bluetooth, sound, etc) - not currently implemented