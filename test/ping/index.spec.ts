--- conflicted
+++ resolved
@@ -8,12 +8,7 @@
 import { createFromJSON } from '@libp2p/peer-id-factory'
 import { DefaultConnectionManager } from '../../src/connection-manager/index.js'
 import { start, stop } from '@libp2p/interfaces/startable'
-<<<<<<< HEAD
-import { CustomEvent } from '@libp2p/interfaces/events'
-=======
 import { EventEmitter } from '@libp2p/interfaces/events'
-import { TimeoutController } from 'timeout-abort-controller'
->>>>>>> 17eb162a
 import delay from 'delay'
 import { pipe } from 'it-pipe'
 import { PersistentPeerStore } from '@libp2p/peer-store'
