import { PubSubBaseProtocol, PubSubComponents } from '@libp2p/pubsub'
import { plaintext } from '../../src/insecure/index.js'
import { mplex } from '@libp2p/mplex'
import { webSockets } from '@libp2p/websockets'
import * as filters from '@libp2p/websockets/filters'
import { MULTIADDRS_WEBSOCKETS } from '../fixtures/browser.js'
import mergeOptions from 'merge-options'
import type { Message, PublishResult, PubSubInit, PubSubRPC, PubSubRPCMessage } from '@libp2p/interface-pubsub'
import type { Libp2pInit, Libp2pOptions } from '../../src/index.js'
import type { PeerId } from '@libp2p/interface-peer-id'
import * as cborg from 'cborg'
<<<<<<< HEAD
import { yamux } from '@chainsafe/libp2p-yamux'
=======
import { circuitRelayTransport } from '../../src/circuit/index.js'
>>>>>>> d6c86015

const relayAddr = MULTIADDRS_WEBSOCKETS[0]

export const baseOptions: Partial<Libp2pInit> = {
  transports: [webSockets()],
  streamMuxers: [yamux(), mplex()],
  connectionEncryption: [plaintext()]
}

class MockPubSub extends PubSubBaseProtocol {
  constructor (components: PubSubComponents, init?: PubSubInit) {
    super(components, {
      multicodecs: ['/mock-pubsub'],
      ...init
    })
  }

  decodeRpc (bytes: Uint8Array): PubSubRPC {
    return cborg.decode(bytes)
  }

  encodeRpc (rpc: PubSubRPC): Uint8Array {
    return cborg.encode(rpc)
  }

  decodeMessage (bytes: Uint8Array): PubSubRPCMessage {
    return cborg.decode(bytes)
  }

  encodeMessage (rpc: PubSubRPCMessage): Uint8Array {
    return cborg.encode(rpc)
  }

  async publishMessage (from: PeerId, message: Message): Promise<PublishResult> {
    const peers = this.getSubscribers(message.topic)
    const recipients: PeerId[] = []

    if (peers == null || peers.length === 0) {
      return { recipients }
    }

    peers.forEach(id => {
      if (this.components.peerId.equals(id)) {
        return
      }

      if (id.equals(from)) {
        return
      }

      recipients.push(id)
      this.send(id, { messages: [message] })
    })

    return { recipients }
  }
}

export const pubsubSubsystemOptions: Libp2pOptions = mergeOptions(baseOptions, {
  pubsub: (components: PubSubComponents) => new MockPubSub(components),
  addresses: {
    listen: [`${relayAddr.toString()}/p2p-circuit`]
  },
  transports: [
    webSockets({ filter: filters.all }),
    circuitRelayTransport()
  ]
})<|MERGE_RESOLUTION|>--- conflicted
+++ resolved
@@ -9,11 +9,8 @@
 import type { Libp2pInit, Libp2pOptions } from '../../src/index.js'
 import type { PeerId } from '@libp2p/interface-peer-id'
 import * as cborg from 'cborg'
-<<<<<<< HEAD
 import { yamux } from '@chainsafe/libp2p-yamux'
-=======
 import { circuitRelayTransport } from '../../src/circuit/index.js'
->>>>>>> d6c86015
 
 const relayAddr = MULTIADDRS_WEBSOCKETS[0]
 
