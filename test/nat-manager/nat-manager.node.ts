/* eslint-env mocha */

import { expect } from 'aegir/chai'
import { DefaultAddressManager } from '../../src/address-manager/index.js'
import { DefaultTransportManager } from '../../src/transport-manager.js'
import { FaultTolerance } from '@libp2p/interface-transport'
import { tcp } from '@libp2p/tcp'
import { mockUpgrader } from '@libp2p/interface-mocks'
import { NatManager } from '../../src/nat-manager.js'
import delay from 'delay'
import Peers from '../fixtures/peers.js'
import { codes } from '../../src/errors.js'
import { createFromJSON } from '@libp2p/peer-id-factory'
import type { NatAPI } from '@achingbrain/nat-port-mapper'
import { StubbedInstance, stubInterface } from 'sinon-ts'
import { start, stop } from '@libp2p/interfaces/startable'
<<<<<<< HEAD
import { multiaddr } from '@multiformats/multiaddr'
=======
import { DefaultComponents } from '../../src/components.js'
>>>>>>> e12202e9

const DEFAULT_ADDRESSES = [
  '/ip4/127.0.0.1/tcp/0',
  '/ip4/0.0.0.0/tcp/0'
]

describe('Nat Manager (TCP)', () => {
  const teardown: Array<() => Promise<void>> = []
  let client: StubbedInstance<NatAPI>

  async function createNatManager (addrs = DEFAULT_ADDRESSES, natManagerOptions = {}): Promise<{ natManager: NatManager, components: DefaultComponents }> {
    const components: any = {
      peerId: await createFromJSON(Peers[0]),
      upgrader: mockUpgrader()
    }
    components.addressManager = new DefaultAddressManager(components, { listen: addrs })
    components.transportManager = new DefaultTransportManager(components, {
      faultTolerance: FaultTolerance.NO_FATAL
    })

    const natManager = new NatManager(components, {
      enabled: true,
      keepAlive: true,
      ...natManagerOptions
    })

    client = stubInterface<NatAPI>()

    natManager._getClient = async () => {
      return client
    }

    components.transportManager.add(tcp()())
    await components.transportManager.listen(components.addressManager.getListenAddrs())

    teardown.push(async () => {
      await stop(natManager)
      await components.transportManager.removeAll()
    })

    return {
      natManager,
      components
    }
  }

  afterEach(async () => await Promise.all(teardown.map(async t => await t())))

  it('should map TCP connections to external ports', async () => {
    const {
      natManager,
      components
    } = await createNatManager()

    let addressChangedEventFired = false

    components.addressManager.addEventListener('change:addresses', () => {
      addressChangedEventFired = true
    })

    client.externalIp.resolves('82.3.1.5')

    let observed = components.addressManager.getObservedAddrs().map(ma => ma.toString())
    expect(observed).to.be.empty()

    await start(natManager)

    observed = components.addressManager.getObservedAddrs().map(ma => ma.toString())
    expect(observed).to.not.be.empty()

    const internalPorts = components.transportManager.getAddrs()
      .filter(ma => ma.isThinWaistAddress())
      .map(ma => ma.toOptions())
      .filter(({ host, transport }) => host !== '127.0.0.1' && transport === 'tcp')
      .map(({ port }) => port)

    expect(client.map.called).to.be.true()

    internalPorts.forEach(port => {
      expect(client.map.getCall(0).args[0]).to.include({
        localPort: port,
        protocol: 'TCP'
      })
    })

    // simulate autonat having run
    components.getAddressManager().confirmObservedAddr(multiaddr('/ip4/82.3.1.5/tcp/4002'))

    expect(addressChangedEventFired).to.be.true()
  })

  it('should not map TCP connections when double-natted', async () => {
    const {
      natManager,
      components
    } = await createNatManager()

    client.externalIp.resolves('192.168.1.1')

    let observed = components.addressManager.getObservedAddrs().map(ma => ma.toString())
    expect(observed).to.be.empty()

    await expect(natManager._start()).to.eventually.be.rejectedWith(/double NAT/)

    observed = components.addressManager.getObservedAddrs().map(ma => ma.toString())
    expect(observed).to.be.empty()

    expect(client.map.called).to.be.false()
  })

  it('should do nothing when disabled', async () => {
    const {
      natManager
    } = await createNatManager(DEFAULT_ADDRESSES, {
      enabled: false
    })

    await start(natManager)

    await delay(100)

    expect(client.externalIp.called).to.be.false()
    expect(client.map.called).to.be.false()
  })

  it('should not map non-ipv4 connections to external ports', async () => {
    const {
      natManager,
      components
    } = await createNatManager([
      '/ip6/::/tcp/0'
    ])

    let observed = components.addressManager.getObservedAddrs().map(ma => ma.toString())
    expect(observed).to.be.empty()

    await start(natManager)

    observed = components.addressManager.getObservedAddrs().map(ma => ma.toString())
    expect(observed).to.be.empty()
  })

  it('should not map non-ipv6 loopback connections to external ports', async () => {
    const {
      natManager,
      components
    } = await createNatManager([
      '/ip6/::1/tcp/0'
    ])

    let observed = components.addressManager.getObservedAddrs().map(ma => ma.toString())
    expect(observed).to.be.empty()

    await start(natManager)

    observed = components.addressManager.getObservedAddrs().map(ma => ma.toString())
    expect(observed).to.be.empty()
  })

  it('should not map non-TCP connections to external ports', async () => {
    const {
      natManager,
      components
    } = await createNatManager([
      '/ip4/0.0.0.0/utp'
    ])

    let observed = components.addressManager.getObservedAddrs().map(ma => ma.toString())
    expect(observed).to.be.empty()

    await start(natManager)

    observed = components.addressManager.getObservedAddrs().map(ma => ma.toString())
    expect(observed).to.be.empty()
  })

  it('should not map loopback connections to external ports', async () => {
    const {
      natManager,
      components
    } = await createNatManager([
      '/ip4/127.0.0.1/tcp/0'
    ])

    let observed = components.addressManager.getObservedAddrs().map(ma => ma.toString())
    expect(observed).to.be.empty()

    await start(natManager)

    observed = components.addressManager.getObservedAddrs().map(ma => ma.toString())
    expect(observed).to.be.empty()
  })

  it('should not map non-thin-waist connections to external ports', async () => {
    const {
      natManager,
      components
    } = await createNatManager([
      '/ip4/0.0.0.0/tcp/0/sctp/0'
    ])

    let observed = components.addressManager.getObservedAddrs().map(ma => ma.toString())
    expect(observed).to.be.empty()

    await start(natManager)

    observed = components.addressManager.getObservedAddrs().map(ma => ma.toString())
    expect(observed).to.be.empty()
  })

  it('should specify large enough TTL', async () => {
    const peerId = await createFromJSON(Peers[0])

    expect(() => {
      new NatManager(new DefaultComponents({ peerId }), { ttl: 5, enabled: true, keepAlive: true }) // eslint-disable-line no-new
    }).to.throw().with.property('code', codes.ERR_INVALID_PARAMETERS)
  })
})<|MERGE_RESOLUTION|>--- conflicted
+++ resolved
@@ -14,11 +14,8 @@
 import type { NatAPI } from '@achingbrain/nat-port-mapper'
 import { StubbedInstance, stubInterface } from 'sinon-ts'
 import { start, stop } from '@libp2p/interfaces/startable'
-<<<<<<< HEAD
 import { multiaddr } from '@multiformats/multiaddr'
-=======
 import { DefaultComponents } from '../../src/components.js'
->>>>>>> e12202e9
 
 const DEFAULT_ADDRESSES = [
   '/ip4/127.0.0.1/tcp/0',
@@ -105,7 +102,7 @@
     })
 
     // simulate autonat having run
-    components.getAddressManager().confirmObservedAddr(multiaddr('/ip4/82.3.1.5/tcp/4002'))
+    components.addressManager.confirmObservedAddr(multiaddr('/ip4/82.3.1.5/tcp/4002'))
 
     expect(addressChangedEventFired).to.be.true()
   })
