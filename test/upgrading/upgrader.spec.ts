--- conflicted
+++ resolved
@@ -32,11 +32,8 @@
 import { MemoryDatastore } from 'datastore-core'
 import { DefaultComponents } from '../../src/components.js'
 import { StubbedInstance, stubInterface } from 'sinon-ts'
-<<<<<<< HEAD
 import { yamux } from '@chainsafe/libp2p-yamux'
-=======
 import { EventEmitter } from '@libp2p/interfaces/events'
->>>>>>> ba47c957
 
 const addrs = [
   multiaddr('/ip4/127.0.0.1/tcp/0'),
