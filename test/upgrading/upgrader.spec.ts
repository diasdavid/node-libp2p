/* eslint-env mocha */

import { expect } from 'aegir/chai'
import sinon from 'sinon'
import { mplex } from '@libp2p/mplex'
import { multiaddr } from '@multiformats/multiaddr'
import { pipe } from 'it-pipe'
import all from 'it-all'
import { webSockets } from '@libp2p/websockets'
import * as filters from '@libp2p/websockets/filters'
import { preSharedKey } from '../../src/pnet/index.js'
import { fromString as uint8ArrayFromString } from 'uint8arrays/from-string'
import swarmKey from '../fixtures/swarm.key.js'
import { DefaultUpgrader } from '../../src/upgrader.js'
import { codes } from '../../src/errors.js'
import { mockConnectionGater, mockConnectionManager, mockMultiaddrConnPair, mockRegistrar, mockStream, mockMuxer } from '@libp2p/interface-mocks'
import Peers from '../fixtures/peers.js'
import type { Upgrader } from '@libp2p/interface-transport'
import type { PeerId } from '@libp2p/interface-peer-id'
import { createFromJSON } from '@libp2p/peer-id-factory'
import { plaintext } from '../../src/insecure/index.js'
import type { ConnectionEncrypter, SecuredConnection } from '@libp2p/interface-connection-encrypter'
import type { StreamMuxer, StreamMuxerFactory, StreamMuxerInit } from '@libp2p/interface-stream-muxer'
import type { Connection, ConnectionProtector, Stream } from '@libp2p/interface-connection'
import pDefer from 'p-defer'
import { pEvent } from 'p-event'
import { TimeoutController } from 'timeout-abort-controller'
import delay from 'delay'
import drain from 'it-drain'
import { Uint8ArrayList } from 'uint8arraylist'
import { PersistentPeerStore } from '@libp2p/peer-store'
import { MemoryDatastore } from 'datastore-core'
import { Components, defaultComponents } from '../../src/components.js'
import { StubbedInstance, stubInterface } from 'sinon-ts'
import { yamux } from '@chainsafe/libp2p-yamux'
import { EventEmitter } from '@libp2p/interfaces/events'
import { createLibp2p } from '../../src/index.js'
import type { Libp2p } from '@libp2p/interface-libp2p'
import { circuitRelayTransport } from '../../src/circuit-relay/index.js'
import { MULTIADDRS_WEBSOCKETS } from '../fixtures/browser.js'

const addrs = [
  multiaddr('/ip4/127.0.0.1/tcp/0'),
  multiaddr('/ip4/127.0.0.1/tcp/0')
]

describe('Upgrader', () => {
  let localUpgrader: Upgrader
  let localMuxerFactory: StreamMuxerFactory
  let localYamuxerFactory: StreamMuxerFactory
  let localConnectionEncrypter: ConnectionEncrypter
  let localConnectionProtector: StubbedInstance<ConnectionProtector>
  let remoteUpgrader: Upgrader
  let remoteMuxerFactory: StreamMuxerFactory
  let remotreYamuxerFactory: StreamMuxerFactory
  let remoteConnectionEncrypter: ConnectionEncrypter
  let remoteConnectionProtector: StubbedInstance<ConnectionProtector>
  let localPeer: PeerId
  let remotePeer: PeerId
  let localComponents: Components
  let remoteComponents: Components

  beforeEach(async () => {
    ([
      localPeer,
      remotePeer
    ] = await Promise.all([
      createFromJSON(Peers[0]),
      createFromJSON(Peers[1])
    ]))

    localConnectionProtector = stubInterface<ConnectionProtector>()
    localConnectionProtector.protect.resolvesArg(0)

    localComponents = defaultComponents({
      peerId: localPeer,
      connectionGater: mockConnectionGater(),
      registrar: mockRegistrar(),
      datastore: new MemoryDatastore(),
      connectionProtector: localConnectionProtector,
      events: new EventEmitter()
    })
    localComponents.peerStore = new PersistentPeerStore(localComponents)
    localComponents.connectionManager = mockConnectionManager(localComponents)
    localMuxerFactory = mplex()()
    localYamuxerFactory = yamux()()
    localConnectionEncrypter = plaintext()()
    localUpgrader = new DefaultUpgrader(localComponents, {
      connectionEncryption: [
        localConnectionEncrypter
      ],
      muxers: [
        localMuxerFactory,
        localYamuxerFactory
      ],
      inboundUpgradeTimeout: 1000
    })

    remoteConnectionProtector = stubInterface<ConnectionProtector>()
    remoteConnectionProtector.protect.resolvesArg(0)

    remoteComponents = defaultComponents({
      peerId: remotePeer,
      connectionGater: mockConnectionGater(),
      registrar: mockRegistrar(),
      datastore: new MemoryDatastore(),
      connectionProtector: remoteConnectionProtector,
      events: new EventEmitter()
    })
    remoteComponents.peerStore = new PersistentPeerStore(remoteComponents)
    remoteComponents.connectionManager = mockConnectionManager(remoteComponents)
    remoteMuxerFactory = mplex()()
    remotreYamuxerFactory = yamux()()
    remoteConnectionEncrypter = plaintext()()
    remoteUpgrader = new DefaultUpgrader(remoteComponents, {
      connectionEncryption: [
        remoteConnectionEncrypter
      ],
      muxers: [
        remoteMuxerFactory,
        remotreYamuxerFactory
      ],
      inboundUpgradeTimeout: 1000
    })

    await localComponents.registrar.handle('/echo/1.0.0', ({ stream }) => {
      void pipe(stream, stream)
    }, {
      maxInboundStreams: 10,
      maxOutboundStreams: 10
    })
    await remoteComponents.registrar.handle('/echo/1.0.0', ({ stream }) => {
      void pipe(stream, stream)
    }, {
      maxInboundStreams: 10,
      maxOutboundStreams: 10
    })
  })

  afterEach(() => {
    sinon.restore()
  })

  it('should upgrade with valid muxers and crypto', async () => {
    const { inbound, outbound } = mockMultiaddrConnPair({ addrs, remotePeer })

    const connections = await Promise.all([
      localUpgrader.upgradeOutbound(outbound),
      remoteUpgrader.upgradeInbound(inbound)
    ])

    expect(connections).to.have.length(2)

    const stream = await connections[0].newStream('/echo/1.0.0')
    expect(stream).to.have.nested.property('stat.protocol', '/echo/1.0.0')

    const hello = uint8ArrayFromString('hello there!')
    const result = await pipe(
      [hello],
      stream,
      function toBuffer (source) {
        return (async function * () {
          for await (const val of source) yield val.slice()
        })()
      },
      async (source) => await all(source)
    )

    expect(result).to.eql([hello])
  })

  it('should upgrade with only crypto', async () => {
    const { inbound, outbound } = mockMultiaddrConnPair({ addrs, remotePeer })

    // No available muxers
    localUpgrader = new DefaultUpgrader(localComponents, {
      connectionEncryption: [
        plaintext()()
      ],
      muxers: [],
      inboundUpgradeTimeout: 1000
    })
    remoteUpgrader = new DefaultUpgrader(remoteComponents, {
      connectionEncryption: [
        plaintext()()
      ],
      muxers: [],
      inboundUpgradeTimeout: 1000
    })

    const connections = await Promise.all([
      localUpgrader.upgradeOutbound(outbound),
      remoteUpgrader.upgradeInbound(inbound)
    ])

    expect(connections).to.have.length(2)

    await expect(connections[0].newStream('/echo/1.0.0')).to.be.rejected()

    // Verify the MultiaddrConnection close method is called
    const inboundCloseSpy = sinon.spy(inbound, 'close')
    const outboundCloseSpy = sinon.spy(outbound, 'close')
    await Promise.all(connections.map(async conn => { await conn.close() }))
    expect(inboundCloseSpy.callCount).to.equal(1)
    expect(outboundCloseSpy.callCount).to.equal(1)
  })

  it('should use a private connection protector when provided', async () => {
    const { inbound, outbound } = mockMultiaddrConnPair({ addrs, remotePeer })

    const protector = preSharedKey({
      psk: uint8ArrayFromString(swarmKey)
    })()
    const protectorProtectSpy = sinon.spy(protector, 'protect')

    localComponents.connectionProtector = protector
    remoteComponents.connectionProtector = protector

    const connections = await Promise.all([
      localUpgrader.upgradeOutbound(outbound),
      remoteUpgrader.upgradeInbound(inbound)
    ])

    expect(connections).to.have.length(2)

    const stream = await connections[0].newStream('/echo/1.0.0')
    expect(stream).to.have.nested.property('stat.protocol', '/echo/1.0.0')

    const hello = uint8ArrayFromString('hello there!')
    const result = await pipe(
      [hello],
      stream,
      function toBuffer (source) {
        return (async function * () {
          for await (const val of source) yield val.slice()
        })()
      },
      async (source) => await all(source)
    )

    expect(result).to.eql([hello])
    expect(protectorProtectSpy.callCount).to.eql(2)
  })

  it('should fail if crypto fails', async () => {
    const { inbound, outbound } = mockMultiaddrConnPair({ addrs, remotePeer })

    class BoomCrypto implements ConnectionEncrypter {
      static protocol = '/insecure'
      public protocol = '/insecure'
      async secureInbound (): Promise<SecuredConnection> { throw new Error('Boom') }
      async secureOutbound (): Promise<SecuredConnection> { throw new Error('Boom') }
    }

    localUpgrader = new DefaultUpgrader(localComponents, {
      connectionEncryption: [
        new BoomCrypto()
      ],
      muxers: [],
      inboundUpgradeTimeout: 1000
    })
    remoteUpgrader = new DefaultUpgrader(remoteComponents, {
      connectionEncryption: [
        new BoomCrypto()
      ],
      muxers: [],
      inboundUpgradeTimeout: 1000
    })

    // Wait for the results of each side of the connection
    const results = await Promise.allSettled([
      localUpgrader.upgradeOutbound(outbound),
      remoteUpgrader.upgradeInbound(inbound)
    ])

    // Ensure both sides fail
    expect(results).to.have.length(2)
    results.forEach(result => {
      expect(result).to.have.property('status', 'rejected')
      expect(result).to.have.nested.property('reason.code', codes.ERR_ENCRYPTION_FAILED)
    })
  })

  it('should fail if muxers do not match', async () => {
    const { inbound, outbound } = mockMultiaddrConnPair({ addrs, remotePeer })

    class OtherMuxer implements StreamMuxer {
      protocol = '/muxer-local'
      streams = []
      newStream (name?: string): Stream {
        throw new Error('Not implemented')
      }

      source = (async function * () {
        yield * []
      })()

      async sink (): Promise<void> {}
      close (): void {}
    }

    class OtherMuxerFactory implements StreamMuxerFactory {
      protocol = '/muxer-local'

      createStreamMuxer (init?: StreamMuxerInit): StreamMuxer {
        return new OtherMuxer()
      }
    }

    localUpgrader = new DefaultUpgrader(localComponents, {
      connectionEncryption: [
        plaintext()()
      ],
      muxers: [
        new OtherMuxerFactory()
      ],
      inboundUpgradeTimeout: 1000
    })
    remoteUpgrader = new DefaultUpgrader(remoteComponents, {
      connectionEncryption: [
        plaintext()()
      ],
      muxers: [
        yamux()(),
        mplex()()
      ],
      inboundUpgradeTimeout: 1000
    })

    // Wait for the results of each side of the connection
    const results = await Promise.allSettled([
      localUpgrader.upgradeOutbound(outbound),
      remoteUpgrader.upgradeInbound(inbound)
    ])

    // Ensure both sides fail
    expect(results).to.have.length(2)
    results.forEach(result => {
      expect(result).to.have.property('status', 'rejected')
      expect(result).to.have.nested.property('reason.code', codes.ERR_MUXER_UNAVAILABLE)
    })
  })

  it('should map getStreams and close methods', async () => {
    const { inbound, outbound } = mockMultiaddrConnPair({ addrs, remotePeer })

    const connections = await Promise.all([
      localUpgrader.upgradeOutbound(outbound),
      remoteUpgrader.upgradeInbound(inbound)
    ])

    expect(connections).to.have.length(2)

    // Create a few streams, at least 1 in each direction
    await connections[0].newStream('/echo/1.0.0')
    await connections[1].newStream('/echo/1.0.0')
    await connections[0].newStream('/echo/1.0.0')
    connections.forEach(conn => {
      expect(conn.streams).to.have.length(3)
    })

    // Verify the MultiaddrConnection close method is called
    const inboundCloseSpy = sinon.spy(inbound, 'close')
    const outboundCloseSpy = sinon.spy(outbound, 'close')
    await Promise.all(connections.map(async conn => { await conn.close() }))
    expect(inboundCloseSpy.callCount).to.equal(1)
    expect(outboundCloseSpy.callCount).to.equal(1)
  })

  it('should call connection handlers', async () => {
    const { inbound, outbound } = mockMultiaddrConnPair({ addrs, remotePeer })
    const localConnectionEventReceived = pDefer()
    const localConnectionEndEventReceived = pDefer()
    const remoteConnectionEventReceived = pDefer()
    const remoteConnectionEndEventReceived = pDefer()

    localComponents.events.addEventListener('connection:open', () => {
      localConnectionEventReceived.resolve()
    })
    localComponents.events.addEventListener('connection:close', () => {
      localConnectionEndEventReceived.resolve()
    })
    remoteComponents.events.addEventListener('connection:open', () => {
      remoteConnectionEventReceived.resolve()
    })
    remoteComponents.events.addEventListener('connection:close', () => {
      remoteConnectionEndEventReceived.resolve()
    })

    // Verify onConnection is called with the connection
    const connections = await Promise.all([
      localUpgrader.upgradeOutbound(outbound),
      remoteUpgrader.upgradeInbound(inbound)
    ])
    expect(connections).to.have.length(2)

    await Promise.all([
      localConnectionEventReceived.promise,
      remoteConnectionEventReceived.promise
    ])

    // Verify onConnectionEnd is called with the connection
    await Promise.all(connections.map(async conn => { await conn.close() }))

    await Promise.all([
      localConnectionEndEventReceived.promise,
      remoteConnectionEndEventReceived.promise
    ])
  })

  it('should fail to create a stream for an unsupported protocol', async () => {
    const { inbound, outbound } = mockMultiaddrConnPair({ addrs, remotePeer })

    const connections = await Promise.all([
      localUpgrader.upgradeOutbound(outbound),
      remoteUpgrader.upgradeInbound(inbound)
    ])

    expect(connections).to.have.length(2)

    const results = await Promise.allSettled([
      connections[0].newStream('/unsupported/1.0.0'),
      connections[1].newStream('/unsupported/1.0.0')
    ])
    expect(results).to.have.length(2)
    results.forEach(result => {
      expect(result).to.have.property('status', 'rejected')
      expect(result).to.have.nested.property('reason.code', codes.ERR_UNSUPPORTED_PROTOCOL)
    })
  })

  it('should abort protocol selection for slow streams', async () => {
    const createStreamMuxerSpy = sinon.spy(localMuxerFactory, 'createStreamMuxer')
    const { inbound, outbound } = mockMultiaddrConnPair({ addrs, remotePeer })

    const connections = await Promise.all([
      localUpgrader.upgradeOutbound(outbound),
      remoteUpgrader.upgradeInbound(inbound)
    ])

    // 10 ms timeout
    const timeoutController = new TimeoutController(10)

    // should have created muxer for connection
    expect(createStreamMuxerSpy).to.have.property('callCount', 1)

    // create mock muxed stream that never sends data
    const muxer = createStreamMuxerSpy.getCall(0).returnValue
    muxer.newStream = () => {
      return mockStream({
        source: (async function * () {
          // longer than the timeout
          await delay(1000)
          yield new Uint8ArrayList()
        }()),
        sink: drain
      })
    }

    await expect(connections[0].newStream('/echo/1.0.0', {
      signal: timeoutController.signal
    }))
      .to.eventually.be.rejected.with.property('code', 'ABORT_ERR')
  })

  it('should close streams when protocol negotiation fails', async () => {
    await remoteComponents.registrar.unhandle('/echo/1.0.0')

    const { inbound, outbound } = mockMultiaddrConnPair({ addrs, remotePeer })

    const connections = await Promise.all([
      localUpgrader.upgradeOutbound(outbound),
      remoteUpgrader.upgradeInbound(inbound)
    ])

    expect(connections[0].streams).to.have.lengthOf(0)
    expect(connections[1].streams).to.have.lengthOf(0)

    await expect(connections[0].newStream('/echo/1.0.0'))
      .to.eventually.be.rejected.with.property('code', 'ERR_UNSUPPORTED_PROTOCOL')

    // wait for remote to close
    await delay(100)

    expect(connections[0].streams).to.have.lengthOf(0)
    expect(connections[1].streams).to.have.lengthOf(0)
  })

  it('should allow skipping encryption, protection and muxing', async () => {
    const localStreamMuxerFactorySpy = sinon.spy(localMuxerFactory, 'createStreamMuxer')
    const localMuxerFactoryOverride = mockMuxer()
    const localStreamMuxerFactoryOverrideSpy = sinon.spy(localMuxerFactoryOverride, 'createStreamMuxer')
    const localConnectionEncrypterSpy = sinon.spy(localConnectionEncrypter, 'secureOutbound')

    const remoteStreamMuxerFactorySpy = sinon.spy(remoteMuxerFactory, 'createStreamMuxer')
    const remoteMuxerFactoryOverride = mockMuxer()
    const remoteStreamMuxerFactoryOverrideSpy = sinon.spy(remoteMuxerFactoryOverride, 'createStreamMuxer')
    const remoteConnectionEncrypterSpy = sinon.spy(remoteConnectionEncrypter, 'secureInbound')

    const { inbound, outbound } = mockMultiaddrConnPair({
      addrs: [
        multiaddr('/ip4/127.0.0.1/tcp/0').encapsulate(`/p2p/${remotePeer.toString()}`),
        multiaddr('/ip4/127.0.0.1/tcp/0')
      ],
      remotePeer
    })

    const connections = await Promise.all([
      localUpgrader.upgradeOutbound(outbound, {
        skipEncryption: true,
        skipProtection: true,
        muxerFactory: localMuxerFactoryOverride
      }),
      remoteUpgrader.upgradeInbound(inbound, {
        skipEncryption: true,
        skipProtection: true,
        muxerFactory: remoteMuxerFactoryOverride
      })
    ])

    expect(connections).to.have.length(2)

    const stream = await connections[0].newStream('/echo/1.0.0')
    expect(stream).to.have.nested.property('stat.protocol', '/echo/1.0.0')

    const hello = uint8ArrayFromString('hello there!')
    const result = await pipe(
      [hello],
      stream,
      function toBuffer (source) {
        return (async function * () {
          for await (const val of source) yield val.slice()
        })()
      },
      async (source) => await all(source)
    )

    expect(result).to.eql([hello])

    expect(localStreamMuxerFactorySpy.callCount).to.equal(0, 'did not use passed stream muxer factory')
    expect(localStreamMuxerFactoryOverrideSpy.callCount).to.equal(1, 'did not use passed stream muxer factory')

    expect(remoteStreamMuxerFactorySpy.callCount).to.equal(0, 'did not use passed stream muxer factory')
    expect(remoteStreamMuxerFactoryOverrideSpy.callCount).to.equal(1, 'did not use passed stream muxer factory')

    expect(localConnectionEncrypterSpy.callCount).to.equal(0, 'used local connection encrypter')
    expect(remoteConnectionEncrypterSpy.callCount).to.equal(0, 'used remote connection encrypter')

    expect(localConnectionProtector.protect.callCount).to.equal(0, 'used local connection protector')
    expect(remoteConnectionProtector.protect.callCount).to.equal(0, 'used remote connection protector')
  })
})

describe('libp2p.upgrader', () => {
  let peers: PeerId[]
  let libp2p: Libp2p
  let remoteLibp2p: Libp2p

  before(async () => {
    peers = await Promise.all([
      createFromJSON(Peers[0]),
      createFromJSON(Peers[1])
    ])
  })

  afterEach(async () => {
    sinon.restore()

    if (libp2p != null) {
      await libp2p.stop()
    }

    if (remoteLibp2p != null) {
      await remoteLibp2p.stop()
    }
  })

  it('should create an Upgrader', async () => {
    const deferred = pDefer<Components>()

    libp2p = await createLibp2p({
      peerId: peers[0],
      transports: [
        webSockets()
      ],
      streamMuxers: [
        yamux(),
        mplex()
      ],
      connectionEncryption: [
        plaintext()
      ],
      connectionProtector: preSharedKey({
        psk: uint8ArrayFromString(swarmKey)
      }),
      services: {
        test: (components: any) => {
          deferred.resolve(components)
        }
      }
    })

    const components = await deferred.promise

    expect(components.upgrader).to.exist()
    expect(components.connectionProtector).to.exist()
  })

<<<<<<< HEAD
=======
  it('should return muxed streams', async () => {
    const localDeferred = pDefer<Components>()
    const remoteDeferred = pDefer<Components>()

    const remotePeer = peers[1]
    libp2p = await createLibp2p({
      peerId: peers[0],
      transports: [
        webSockets()
      ],
      streamMuxers: [
        mplex()
      ],
      connectionEncryption: [
        plaintext()
      ],
      services: {
        test: (components: any) => {
          localDeferred.resolve(components)
        }
      }
    })
    const echoHandler = (): void => {}
    await libp2p.handle(['/echo/1.0.0'], echoHandler)

    remoteLibp2p = await createLibp2p({
      peerId: remotePeer,
      transports: [
        webSockets()
      ],
      streamMuxers: [
        mplex()
      ],
      connectionEncryption: [
        plaintext()
      ],
      services: {
        test: (components: any) => {
          remoteDeferred.resolve(components)
        }
      }
    })
    await remoteLibp2p.handle('/echo/1.0.0', echoHandler)

    const localComponents = await localDeferred.promise
    const remoteComponents = await remoteDeferred.promise

    const { inbound, outbound } = mockMultiaddrConnPair({ addrs, remotePeer })
    const [localConnection] = await Promise.all([
      localComponents.upgrader.upgradeOutbound(outbound),
      remoteComponents.upgrader.upgradeInbound(inbound)
    ])
    const remoteLibp2pUpgraderOnStreamSpy = sinon.spy(remoteComponents.upgrader as DefaultUpgrader, '_onStream')

    const stream = await localConnection.newStream(['/echo/1.0.0'])
    expect(stream).to.include.keys(['id', 'close', 'reset', 'stat'])

    const [arg0] = remoteLibp2pUpgraderOnStreamSpy.getCall(0).args
    expect(arg0.stream).to.include.keys(['id', 'close', 'reset', 'stat'])
  })

>>>>>>> 53b1645c
  it('should emit connect and disconnect events', async () => {
    const remotePeer = peers[1]
    libp2p = await createLibp2p({
      peerId: peers[0],
      addresses: {
        listen: [
          `${MULTIADDRS_WEBSOCKETS}/p2p-circuit`
        ]
      },
      transports: [
        webSockets({
          filter: filters.all
        }),
        circuitRelayTransport()
      ],
      streamMuxers: [
        yamux(),
        mplex()
      ],
      connectionEncryption: [
        plaintext()
      ]
    })
    await libp2p.start()

    remoteLibp2p = await createLibp2p({
      peerId: remotePeer,
      transports: [
        webSockets({
          filter: filters.all
        }),
        circuitRelayTransport()
      ],
      streamMuxers: [
        yamux(),
        mplex()
      ],
      connectionEncryption: [
        plaintext()
      ]
    })
    await remoteLibp2p.start()

    // Upgrade and check the connect event
    const connectionPromise = pEvent<'connection:open', CustomEvent<Connection>>(libp2p, 'connection:open')

    const connection = await remoteLibp2p.dial(libp2p.getMultiaddrs())

    const connectEvent = await connectionPromise

    if (connectEvent.type !== 'connection:open') {
      throw new Error(`Incorrect event type, expected: 'connection:open' actual: ${connectEvent.type}`)
    }

    expect(remotePeer.equals(connectEvent.detail.remotePeer)).to.equal(true)

    const disconnectionPromise = pEvent<'peer:disconnect', CustomEvent<PeerId>>(libp2p, 'peer:disconnect')

    // Close and check the disconnect event
    await connection.close()

    const disconnectEvent = await disconnectionPromise

    if (disconnectEvent.type !== 'peer:disconnect') {
      throw new Error(`Incorrect event type, expected: 'peer:disconnect' actual: ${disconnectEvent.type}`)
    }

    expect(remotePeer.equals(disconnectEvent.detail)).to.equal(true)
  })

  it('should limit the number of incoming streams that can be opened using a protocol', async () => {
    const localDeferred = pDefer<Components>()
    const remoteDeferred = pDefer<Components>()
    const protocol = '/a-test-protocol/1.0.0'
    const remotePeer = peers[1]
    libp2p = await createLibp2p({
      peerId: peers[0],
      transports: [
        webSockets()
      ],
      streamMuxers: [
        yamux()
      ],
      connectionEncryption: [
        plaintext()
      ],
      services: {
        test: (components: any) => {
          localDeferred.resolve(components)
        }
      }
    })

    remoteLibp2p = await createLibp2p({
      peerId: remotePeer,
      transports: [
        webSockets()
      ],
      streamMuxers: [
        yamux()
      ],
      connectionEncryption: [
        plaintext()
      ],
      services: {
        test: (components: any) => {
          remoteDeferred.resolve(components)
        }
      }
    })

    const { inbound, outbound } = mockMultiaddrConnPair({ addrs, remotePeer })

    const localComponents = await localDeferred.promise
    const remoteComponents = await remoteDeferred.promise

    const [localToRemote] = await Promise.all([
      localComponents.upgrader.upgradeOutbound(outbound),
      remoteComponents.upgrader.upgradeInbound(inbound)
    ])

    let streamCount = 0

    await libp2p.handle(protocol, (data) => {}, {
      maxInboundStreams: 10,
      maxOutboundStreams: 10
    })

    await remoteLibp2p.handle(protocol, (data) => {
      streamCount++
    }, {
      maxInboundStreams: 1,
      maxOutboundStreams: 1
    })

    expect(streamCount).to.equal(0)

    await localToRemote.newStream(protocol)

    expect(streamCount).to.equal(1)

    await expect(localToRemote.newStream(protocol)).to.eventually.be.rejected()
      .with.property('code', 'ERR_STREAM_RESET')
  })

  it('should limit the number of outgoing streams that can be opened using a protocol', async () => {
    const localDeferred = pDefer<Components>()
    const remoteDeferred = pDefer<Components>()
    const protocol = '/a-test-protocol/1.0.0'
    const remotePeer = peers[1]
    libp2p = await createLibp2p({
      peerId: peers[0],
      transports: [
        webSockets()
      ],
      streamMuxers: [
        yamux()
      ],
      connectionEncryption: [
        plaintext()
      ],
      services: {
        test: (components: any) => {
          localDeferred.resolve(components)
        }
      }
    })

    remoteLibp2p = await createLibp2p({
      peerId: remotePeer,
      transports: [
        webSockets()
      ],
      streamMuxers: [
        yamux()
      ],
      connectionEncryption: [
        plaintext()
      ],
      services: {
        test: (components: any) => {
          remoteDeferred.resolve(components)
        }
      }
    })

    const { inbound, outbound } = mockMultiaddrConnPair({ addrs, remotePeer })

    const localComponents = await localDeferred.promise
    const remoteComponents = await remoteDeferred.promise

    const [localToRemote] = await Promise.all([
      localComponents.upgrader.upgradeOutbound(outbound),
      remoteComponents.upgrader.upgradeInbound(inbound)
    ])

    let streamCount = 0

    await libp2p.handle(protocol, (data) => {}, {
      maxInboundStreams: 1,
      maxOutboundStreams: 1
    })

    await remoteLibp2p.handle(protocol, (data) => {
      streamCount++
    }, {
      maxInboundStreams: 10,
      maxOutboundStreams: 10
    })

    expect(streamCount).to.equal(0)

    await localToRemote.newStream(protocol)

    expect(streamCount).to.equal(1)

    await expect(localToRemote.newStream(protocol)).to.eventually.be.rejected()
      .with.property('code', codes.ERR_TOO_MANY_OUTBOUND_PROTOCOL_STREAMS)
  })
})<|MERGE_RESOLUTION|>--- conflicted
+++ resolved
@@ -606,8 +606,6 @@
     expect(components.connectionProtector).to.exist()
   })
 
-<<<<<<< HEAD
-=======
   it('should return muxed streams', async () => {
     const localDeferred = pDefer<Components>()
     const remoteDeferred = pDefer<Components>()
@@ -619,7 +617,8 @@
         webSockets()
       ],
       streamMuxers: [
-        mplex()
+        mplex(),
+        yamux()
       ],
       connectionEncryption: [
         plaintext()
@@ -669,7 +668,6 @@
     expect(arg0.stream).to.include.keys(['id', 'close', 'reset', 'stat'])
   })
 
->>>>>>> 53b1645c
   it('should emit connect and disconnect events', async () => {
     const remotePeer = peers[1]
     libp2p = await createLibp2p({
