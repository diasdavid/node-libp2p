--- conflicted
+++ resolved
@@ -3,15 +3,12 @@
 import { plaintext } from '../../src/insecure/index.js'
 import type { Libp2pOptions } from '../../src'
 import mergeOptions from 'merge-options'
-<<<<<<< HEAD
 import { yamux } from '@chainsafe/libp2p-yamux'
-=======
 import type { ServiceMap } from '@libp2p/interface-libp2p'
 import { webSockets } from '@libp2p/websockets'
 import * as filters from '@libp2p/websockets/filters'
 import { circuitRelayTransport } from '../../src/circuit-relay/index.js'
 import { MULTIADDRS_WEBSOCKETS } from '../fixtures/browser.js'
->>>>>>> 53b1645c
 
 export function createBaseOptions <T extends ServiceMap = {}> (...overrides: Array<Libp2pOptions<T>>): Libp2pOptions<T> {
   const options: Libp2pOptions = {
