/* eslint-env mocha */

import { expect } from 'aegir/chai'
import sinon from 'sinon'
import type { Multiaddr } from '@multiformats/multiaddr'
import { multiaddr } from '@multiformats/multiaddr'
import { codes as ErrorCodes } from '../../src/errors.js'
import { createNode } from '../utils/creators/peer.js'
import { createBaseOptions } from '../utils/base-options.browser.js'
import { MULTIADDRS_WEBSOCKETS } from '../fixtures/browser.js'
import type { PeerId } from '@libp2p/interface-peer-id'
import type { Libp2pNode } from '../../src/libp2p.js'
import pDefer from 'p-defer'
import { mockConnection, mockDuplex, mockMultiaddrConnection } from '@libp2p/interface-mocks'
import { peerIdFromString } from '@libp2p/peer-id'
import { createFromJSON } from '@libp2p/peer-id-factory'
<<<<<<< HEAD
import { RELAY_V2_HOP_CODEC } from '../../src/circuit/multicodec.js'
import type { Transport } from '@libp2p/interface-transport'
=======
import { RELAY_V2_HOP_CODEC } from '../../src/circuit/constants.js'
import { circuitRelayServer } from '../../src/circuit/index.js'
>>>>>>> b0855622

const relayAddr = MULTIADDRS_WEBSOCKETS[0]

const getDnsaddrStub = (peerId: PeerId): string[] => [
  `/dnsaddr/ams-1.bootstrap.libp2p.io/p2p/${peerId.toString()}`,
  `/dnsaddr/ams-2.bootstrap.libp2p.io/p2p/${peerId.toString()}`,
  `/dnsaddr/lon-1.bootstrap.libp2p.io/p2p/${peerId.toString()}`,
  `/dnsaddr/nrt-1.bootstrap.libp2p.io/p2p/${peerId.toString()}`,
  `/dnsaddr/nyc-1.bootstrap.libp2p.io/p2p/${peerId.toString()}`,
  `/dnsaddr/sfo-2.bootstrap.libp2p.io/p2p/${peerId.toString()}`
]

const relayedAddr = (peerId: PeerId): string => `${relayAddr.toString()}/p2p-circuit/p2p/${peerId.toString()}`

const getDnsRelayedAddrStub = (peerId: PeerId): string[] => [
  `${relayedAddr(peerId)}`
]

describe('Dialing (resolvable addresses)', () => {
  let libp2p: Libp2pNode, remoteLibp2p: Libp2pNode
  let resolver: sinon.SinonStub<[Multiaddr], Promise<string[]>>

  beforeEach(async () => {
    resolver = sinon.stub<[Multiaddr], Promise<string[]>>();

    [libp2p, remoteLibp2p] = await Promise.all([
      createNode({
        config: createBaseOptions({
          addresses: {
            listen: [`${relayAddr.toString()}/p2p-circuit`]
          },
          connectionManager: {
            autoDial: false,
            resolvers: {
              dnsaddr: resolver
            }
          }
        })
      }),
      createNode({
        config: createBaseOptions({
          addresses: {
            listen: [`${relayAddr.toString()}/p2p-circuit`]
          },
          connectionManager: {
            autoDial: false,
            resolvers: {
              dnsaddr: resolver
            }
          },
          relay: circuitRelayServer()
        })
      })
    ])
<<<<<<< HEAD

    await Promise.all([libp2p, remoteLibp2p].map(async n => { await n.start() }))
=======
>>>>>>> b0855622
  })

  afterEach(async () => {
    sinon.restore()
<<<<<<< HEAD
    await Promise.all([libp2p, remoteLibp2p].map(async n => { await n.stop() }))
=======
    await Promise.all([libp2p, remoteLibp2p].map(async n => {
      if (n != null) {
        await n.stop()
      }
    }))
>>>>>>> b0855622
  })

  it('resolves dnsaddr to ws local address', async () => {
    const { default: Peers } = await import('../fixtures/peers.js')

    // Use the last peer
    const peerId = await createFromJSON(Peers[Peers.length - 1])
    // ensure remote libp2p creates reservation on relay
    await remoteLibp2p.components.peerStore.protoBook.add(peerId, [RELAY_V2_HOP_CODEC])
    const remoteId = remoteLibp2p.peerId
    const dialAddr = multiaddr(`/dnsaddr/remote.libp2p.io/p2p/${remoteId.toString()}`)
    const relayedAddrFetched = multiaddr(relayedAddr(remoteId))

    // Transport spy
    const transport = getTransport(libp2p, 'libp2p/circuit-relay-v2')
    const transportDialSpy = sinon.spy(transport, 'dial')

    // Resolver stub
    resolver.onCall(0).returns(Promise.resolve(getDnsRelayedAddrStub(remoteId)))

    // Dial with address resolve
    const connection = await libp2p.dial(dialAddr)
    expect(connection).to.exist()
    expect(connection.remoteAddr.equals(relayedAddrFetched))

    const dialArgs = transportDialSpy.firstCall.args
    expect(dialArgs[0].equals(relayedAddrFetched)).to.eql(true)
  })

  it('resolves a dnsaddr recursively', async () => {
    const remoteId = remoteLibp2p.peerId
    const dialAddr = multiaddr(`/dnsaddr/remote.libp2p.io/p2p/${remoteId.toString()}`)
    const relayedAddrFetched = multiaddr(relayedAddr(remoteId))

    const { default: Peers } = await import('../fixtures/peers.js')

    // Use the last peer
    const relayId = await createFromJSON(Peers[Peers.length - 1])
    // ensure remote libp2p creates reservation on relay
    await remoteLibp2p.components.peerStore.protoBook.add(relayId, [RELAY_V2_HOP_CODEC])

    // Transport spy
    const transport = getTransport(libp2p, 'libp2p/circuit-relay-v2')
    const transportDialSpy = sinon.spy(transport, 'dial')

    // Resolver stub
    let firstCall = false
    resolver.callsFake(async () => {
      if (!firstCall) {
        firstCall = true
        // Return an array of dnsaddr
        return await Promise.resolve(getDnsaddrStub(remoteId))
      }
      return await Promise.resolve(getDnsRelayedAddrStub(remoteId))
    })

    // Dial with address resolve
    const connection = await libp2p.dial(dialAddr)
    expect(connection).to.exist()
    expect(connection.remoteAddr.equals(relayedAddrFetched))

    const dialArgs = transportDialSpy.firstCall.args
    expect(dialArgs[0].equals(relayedAddrFetched)).to.eql(true)
  })

  // TODO: Temporary solution does not resolve dns4/dns6
  // Resolver just returns the received multiaddrs
  it('stops recursive resolve if finds dns4/dns6 and dials it', async () => {
    const remoteId = remoteLibp2p.peerId
    const dialAddr = multiaddr(`/dnsaddr/remote.libp2p.io/p2p/${remoteId.toString()}`)

    // Stub resolver
    const dnsMa = multiaddr(`/dns4/ams-1.remote.libp2p.io/tcp/443/wss/p2p/${remoteId.toString()}`)
    resolver.returns(Promise.resolve([
      `${dnsMa.toString()}`
    ]))

    const deferred = pDefer()

    // Stub transport
    const transport = getTransport(libp2p, '@libp2p/websockets')
    const stubTransport = sinon.stub(transport, 'dial')
    stubTransport.callsFake(async (multiaddr) => {
      expect(multiaddr.equals(dnsMa)).to.equal(true)

      deferred.resolve()

      return mockConnection(mockMultiaddrConnection(mockDuplex(), peerIdFromString(multiaddr.getPeerId() ?? '')))
    })

    void libp2p.dial(dialAddr)

    await deferred.promise
  })

  it('resolves a dnsaddr recursively not failing if one address fails to resolve', async () => {
    const remoteId = remoteLibp2p.peerId
    const dialAddr = multiaddr(`/dnsaddr/remote.libp2p.io/p2p/${remoteId.toString()}`)
    const relayedAddrFetched = multiaddr(relayedAddr(remoteId))

    const { default: Peers } = await import('../fixtures/peers.js')

    // Use the last peer
    const relayId = await createFromJSON(Peers[Peers.length - 1])
    // ensure remote libp2p creates reservation on relay
    await remoteLibp2p.components.peerStore.protoBook.add(relayId, [RELAY_V2_HOP_CODEC])

    // Transport spy
    const transport = getTransport(libp2p, 'libp2p/circuit-relay-v2')
    const transportDialSpy = sinon.spy(transport, 'dial')

    // Resolver stub
    resolver.onCall(0).callsFake(async () => await Promise.resolve(getDnsaddrStub(remoteId)))
    resolver.onCall(1).callsFake(async () => await Promise.reject(new Error()))
    resolver.callsFake(async () => await Promise.resolve(getDnsRelayedAddrStub(remoteId)))

    // Dial with address resolve
    const connection = await libp2p.dial(dialAddr)
    expect(connection).to.exist()
    expect(connection.remoteAddr.equals(relayedAddrFetched))

    const dialArgs = transportDialSpy.firstCall.args
    expect(dialArgs[0].equals(relayedAddrFetched)).to.eql(true)
  })

  it('fails to dial if resolve fails and there are no addresses to dial', async () => {
    const remoteId = remoteLibp2p.peerId
    const dialAddr = multiaddr(`/dnsaddr/remote.libp2p.io/p2p/${remoteId.toString()}`)

    // Stub resolver
    resolver.returns(Promise.reject(new Error()))

    // Stub transport
    const transport = getTransport(libp2p, '@libp2p/websockets')
    const spy = sinon.spy(transport, 'dial')

    await expect(libp2p.dial(dialAddr))
      .to.eventually.be.rejectedWith(Error)
      .and.to.have.nested.property('.code', ErrorCodes.ERR_NO_VALID_ADDRESSES)
    expect(spy.callCount).to.eql(0)
  })
})

function getTransport (libp2p: Libp2pNode, tag: string): Transport {
  const transport = libp2p.components.transportManager.getTransports().find(t => {
    return t[Symbol.toStringTag] === tag
  })

  if (transport != null) {
    return transport
  }

  throw new Error(`No transport found for ${tag}`)
}<|MERGE_RESOLUTION|>--- conflicted
+++ resolved
@@ -14,13 +14,9 @@
 import { mockConnection, mockDuplex, mockMultiaddrConnection } from '@libp2p/interface-mocks'
 import { peerIdFromString } from '@libp2p/peer-id'
 import { createFromJSON } from '@libp2p/peer-id-factory'
-<<<<<<< HEAD
-import { RELAY_V2_HOP_CODEC } from '../../src/circuit/multicodec.js'
-import type { Transport } from '@libp2p/interface-transport'
-=======
 import { RELAY_V2_HOP_CODEC } from '../../src/circuit/constants.js'
 import { circuitRelayServer } from '../../src/circuit/index.js'
->>>>>>> b0855622
+import type { Transport } from '@libp2p/interface-transport'
 
 const relayAddr = MULTIADDRS_WEBSOCKETS[0]
 
@@ -75,24 +71,15 @@
         })
       })
     ])
-<<<<<<< HEAD
-
-    await Promise.all([libp2p, remoteLibp2p].map(async n => { await n.start() }))
-=======
->>>>>>> b0855622
   })
 
   afterEach(async () => {
     sinon.restore()
-<<<<<<< HEAD
-    await Promise.all([libp2p, remoteLibp2p].map(async n => { await n.stop() }))
-=======
     await Promise.all([libp2p, remoteLibp2p].map(async n => {
       if (n != null) {
         await n.stop()
       }
     }))
->>>>>>> b0855622
   })
 
   it('resolves dnsaddr to ws local address', async () => {
