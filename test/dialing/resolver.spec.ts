--- conflicted
+++ resolved
@@ -14,13 +14,9 @@
 import pDefer from 'p-defer'
 import { mockConnection, mockDuplex, mockMultiaddrConnection } from '@libp2p/interface-mocks'
 import { peerIdFromString } from '@libp2p/peer-id'
-<<<<<<< HEAD
-import { WebSockets } from '@libp2p/websockets'
 import { pEvent } from 'p-event'
 import { createFromJSON } from '@libp2p/peer-id-factory'
 import { RELAY_V2_HOP_CODEC } from '../../src/circuit/multicodec.js'
-=======
->>>>>>> 5e9dcf3d
 
 const relayAddr = MULTIADDRS_WEBSOCKETS[0]
 
@@ -109,7 +105,7 @@
     // Use the last peer
     const peerId = await createFromJSON(Peers[Peers.length - 1])
     // ensure remote libp2p creates reservation on relay
-    await remoteLibp2p.components.getPeerStore().protoBook.add(peerId, [RELAY_V2_HOP_CODEC])
+    await remoteLibp2p.components.peerStore.protoBook.add(peerId, [RELAY_V2_HOP_CODEC])
     const remoteId = remoteLibp2p.peerId
     const dialAddr = multiaddr(`/dnsaddr/remote.libp2p.io/p2p/${remoteId.toString()}`)
     const relayedAddrFetched = multiaddr(relayedAddr(remoteId))
@@ -144,7 +140,7 @@
     // Use the last peer
     const relayId = await createFromJSON(Peers[Peers.length - 1])
     // ensure remote libp2p creates reservation on relay
-    await remoteLibp2p.components.getPeerStore().protoBook.add(relayId, [RELAY_V2_HOP_CODEC])
+    await remoteLibp2p.components.peerStore.protoBook.add(relayId, [RELAY_V2_HOP_CODEC])
 
     // create reservation on relay
     // eslint-disable-next-line @typescript-eslint/no-non-null-assertion
@@ -214,7 +210,7 @@
     // Use the last peer
     const relayId = await createFromJSON(Peers[Peers.length - 1])
     // ensure remote libp2p creates reservation on relay
-    await remoteLibp2p.components.getPeerStore().protoBook.add(relayId, [RELAY_V2_HOP_CODEC])
+    await remoteLibp2p.components.peerStore.protoBook.add(relayId, [RELAY_V2_HOP_CODEC])
 
     // create reservation on relay
     // eslint-disable-next-line @typescript-eslint/no-non-null-assertion
