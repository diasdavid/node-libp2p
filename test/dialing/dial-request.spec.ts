--- conflicted
+++ resolved
@@ -12,12 +12,8 @@
 import { DefaultDialer } from '../../src/connection-manager/dialer/index.js'
 import type { PeerStore } from '@libp2p/interface-peer-store'
 import type { TransportManager } from '@libp2p/interface-transport'
-<<<<<<< HEAD
-=======
 import type { ConnectionGater } from '@libp2p/interface-connection-gater'
->>>>>>> d6c86015
 import { stubInterface } from 'sinon-ts'
-import type { ConnectionGater } from '@libp2p/interface-connection-gater'
 const error = new Error('dial failure')
 
 describe('Dial Request', () => {
