/* eslint-env mocha */

import { mplex } from '@libp2p/mplex'
import { tcp } from '@libp2p/tcp'
import type { Multiaddr } from '@multiformats/multiaddr'
import { multiaddr } from '@multiformats/multiaddr'
import { expect } from 'aegir/chai'
import sinon from 'sinon'
import { plaintext } from '../../src/insecure/index.js'

import { Connection, isConnection } from '@libp2p/interface-connection'
import { mockConnection, mockConnectionGater, mockDuplex, mockMultiaddrConnection, mockUpgrader } from '@libp2p/interface-mocks'
import type { PeerId } from '@libp2p/interface-peer-id'
import { AbortError } from '@libp2p/interfaces/errors'
import { createFromJSON } from '@libp2p/peer-id-factory'
import { PersistentPeerStore } from '@libp2p/peer-store'
import { MemoryDatastore } from 'datastore-core/memory'
import delay from 'delay'
import { pipe } from 'it-pipe'
import { pushable } from 'it-pushable'
import pDefer from 'p-defer'
import pWaitFor from 'p-wait-for'
import { fromString as uint8ArrayFromString } from 'uint8arrays/from-string'
import { DefaultAddressManager } from '../../src/address-manager/index.js'
import { DefaultComponents } from '../../src/components.js'
import { DefaultDialer } from '../../src/connection-manager/dialer/index.js'
import { DefaultConnectionManager } from '../../src/connection-manager/index.js'
import { codes as ErrorCodes } from '../../src/errors.js'
import { createLibp2pNode, Libp2pNode } from '../../src/libp2p.js'
import { preSharedKey } from '../../src/pnet/index.js'
import { DefaultTransportManager } from '../../src/transport-manager.js'
import Peers from '../fixtures/peers.js'
import swarmKey from '../fixtures/swarm.key.js'
import os from 'node:os'
import path from 'node:path'
import fs from 'node:fs'
import { peerIdFromString } from '@libp2p/peer-id'

const swarmKeyBuffer = uint8ArrayFromString(swarmKey)
const listenAddr = multiaddr('/ip4/127.0.0.1/tcp/0')
const unsupportedAddr = multiaddr('/ip4/127.0.0.1/tcp/9999/ws/p2p/QmckxVrJw1Yo8LqvmDJNUmdAsKtSbiKWmrXJFyKmUraBoN')

describe('Dialing (direct, TCP)', () => {
  let remoteTM: DefaultTransportManager
  let localTM: DefaultTransportManager
  let remoteAddr: Multiaddr
  let remoteComponents: DefaultComponents
  let localComponents: DefaultComponents
  let resolver: sinon.SinonStub<[Multiaddr], Promise<string[]>>

  beforeEach(async () => {
    resolver = sinon.stub<[Multiaddr], Promise<string[]>>()
    const [localPeerId, remotePeerId] = await Promise.all([
      createFromJSON(Peers[0]),
      createFromJSON(Peers[1])
    ])

    remoteComponents = new DefaultComponents({
      peerId: remotePeerId,
      datastore: new MemoryDatastore(),
      upgrader: mockUpgrader(),
      connectionGater: mockConnectionGater()
    })
    remoteComponents.peerStore = new PersistentPeerStore(remoteComponents)
    remoteComponents.addressManager = new DefaultAddressManager(remoteComponents, {
      listen: [
        listenAddr.toString()
      ]
    })
    remoteTM = new DefaultTransportManager(remoteComponents)
    remoteTM.add(tcp()())

    localComponents = new DefaultComponents({
      peerId: localPeerId,
      datastore: new MemoryDatastore(),
      upgrader: mockUpgrader(),
      connectionGater: mockConnectionGater()
    })
    localComponents.peerStore = new PersistentPeerStore(localComponents)
    localComponents.connectionManager = new DefaultConnectionManager(localComponents, {
      maxConnections: 100,
      minConnections: 50,
      autoDialInterval: 1000,
      inboundUpgradeTimeout: 1000
    })

    localTM = new DefaultTransportManager(localComponents)
    localTM.add(tcp()())

    localComponents.transportManager = localTM

    await remoteTM.listen([listenAddr])

    remoteAddr = remoteTM.getAddrs()[0].encapsulate(`/p2p/${remotePeerId.toString()}`)
  })

  afterEach(async () => await remoteTM.stop())

  afterEach(() => {
    sinon.restore()
  })

  it('should be able to connect to a remote node via its multiaddr', async () => {
    const dialer = new DefaultDialer(localComponents)

    const connection = await dialer.dial(remoteAddr)
    expect(connection).to.exist()
    await connection.close()
  })

  it('should be able to connect to remote node with duplicated addresses', async () => {
    const dnsaddr = multiaddr(`/dnsaddr/remote.libp2p.io/p2p/${remoteAddr.getPeerId() ?? ''}`)
    await localComponents.peerStore.addressBook.add(peerIdFromString(remoteAddr.getPeerId() ?? ''), [dnsaddr])
    const dialer = new DefaultDialer(localComponents, { resolvers: { dnsaddr: resolver }, maxAddrsToDial: 1 })

    // Resolver stub
    resolver.onCall(1).resolves([remoteAddr.toString()])

    const connection = await dialer.dial(remoteAddr)
    expect(connection).to.exist()
    await connection.close()
  })

  it('should fail to connect to an unsupported multiaddr', async () => {
    const dialer = new DefaultDialer(localComponents)

    await expect(dialer.dial(unsupportedAddr))
      .to.eventually.be.rejectedWith(Error)
      .and.to.have.nested.property('.code', ErrorCodes.ERR_NO_VALID_ADDRESSES)
  })

  it('should fail to connect if peer has no known addresses', async () => {
    const dialer = new DefaultDialer(localComponents)
    const peerId = await createFromJSON(Peers[1])

    await expect(dialer.dial(peerId))
      .to.eventually.be.rejectedWith(Error)
      .and.to.have.nested.property('.code', ErrorCodes.ERR_NO_VALID_ADDRESSES)
  })

  it('should be able to connect to a given peer id', async () => {
    await localComponents.peerStore.addressBook.set(remoteComponents.peerId, remoteTM.getAddrs())

    const dialer = new DefaultDialer(localComponents)

    const connection = await dialer.dial(remoteComponents.peerId)
    expect(connection).to.exist()
    await connection.close()
  })

  it('should fail to connect to a given peer with unsupported addresses', async () => {
    await localComponents.peerStore.addressBook.add(remoteComponents.peerId, [unsupportedAddr])

    const dialer = new DefaultDialer(localComponents)

    await expect(dialer.dial(remoteComponents.peerId))
      .to.eventually.be.rejectedWith(Error)
      .and.to.have.nested.property('.code', ErrorCodes.ERR_NO_VALID_ADDRESSES)
  })

  it('should only try to connect to addresses supported by the transports configured', async () => {
    const remoteAddrs = remoteTM.getAddrs()

    const peerId = await createFromJSON(Peers[1])
    await localComponents.peerStore.addressBook.add(peerId, [...remoteAddrs, unsupportedAddr])

    const dialer = new DefaultDialer(localComponents)

    sinon.spy(localTM, 'dial')
    const connection = await dialer.dial(peerId)
    expect(localTM.dial).to.have.property('callCount', remoteAddrs.length)
    expect(connection).to.exist()

    await connection.close()
  })

  it('should abort dials on queue task timeout', async () => {
    const dialer = new DefaultDialer(localComponents, {
      dialTimeout: 50
    })

    sinon.stub(localTM, 'dial').callsFake(async (addr, options = {}) => {
      expect(options.signal).to.exist()
      expect(options.signal?.aborted).to.equal(false)
      expect(addr.toString()).to.eql(remoteAddr.toString())
      await delay(60)
      expect(options.signal?.aborted).to.equal(true)
      throw new AbortError()
    })

    await expect(dialer.dial(remoteAddr))
      .to.eventually.be.rejectedWith(Error)
      .and.to.have.property('code', ErrorCodes.ERR_TIMEOUT)
  })

  it('should dial to the max concurrency', async () => {
    const addrs = [
      multiaddr('/ip4/0.0.0.0/tcp/8000'),
      multiaddr('/ip4/0.0.0.0/tcp/8001'),
      multiaddr('/ip4/0.0.0.0/tcp/8002')
    ]
    const peerId = await createFromJSON(Peers[1])

    await localComponents.peerStore.addressBook.add(peerId, addrs)

    const dialer = new DefaultDialer(localComponents, {
      maxParallelDials: 2
    })

    expect(dialer.tokens).to.have.lengthOf(2)

    const deferredDial = pDefer<Connection>()
    sinon.stub(localTM, 'dial').callsFake(async () => await deferredDial.promise)

    // Perform 3 multiaddr dials
    void dialer.dial(peerId)

    // Let the call stack run
    await delay(0)

    // We should have 2 in progress, and 1 waiting
    expect(dialer.tokens).to.have.lengthOf(0)

    deferredDial.resolve(mockConnection(mockMultiaddrConnection(mockDuplex(), peerId)))

    // Let the call stack run
    await delay(0)

    // Only two dials should be executed, as the first dial will succeed
    expect(localTM.dial).to.have.property('callCount', 2)
    expect(dialer.tokens).to.have.lengthOf(2)
  })
})

describe('libp2p.dialer (direct, TCP)', () => {
  let peerId: PeerId, remotePeerId: PeerId
  let libp2p: Libp2pNode
  let remoteLibp2p: Libp2pNode
  let remoteAddr: Multiaddr

  beforeEach(async () => {
    [peerId, remotePeerId] = await Promise.all([
      createFromJSON(Peers[0]),
      createFromJSON(Peers[1])
    ])

    remoteLibp2p = await createLibp2pNode({
      peerId: remotePeerId,
      addresses: {
        listen: [listenAddr.toString()]
      },
      transports: [
        tcp()
      ],
      streamMuxers: [
        mplex()
      ],
      connectionEncryption: [
        plaintext()
      ]
    })
    await remoteLibp2p.handle('/echo/1.0.0', ({ stream }) => {
      void pipe(stream, stream)
    })

    await remoteLibp2p.start()
    remoteAddr = remoteLibp2p.components.transportManager.getAddrs()[0].encapsulate(`/p2p/${remotePeerId.toString()}`)
  })

  afterEach(async () => {
    sinon.restore()

    if (libp2p != null) {
      await libp2p.stop()
    }

    if (remoteLibp2p != null) {
      await remoteLibp2p.stop()
    }
  })

  it('should use the dialer for connecting to a multiaddr', async () => {
    libp2p = await createLibp2pNode({
      peerId,
      transports: [
        tcp()
      ],
      streamMuxers: [
        mplex()
      ],
      connectionEncryption: [
        plaintext()
      ]
    })

    await libp2p.start()

    const dialerDialSpy = sinon.spy(libp2p.connectionManager, 'openConnection')

    const connection = await libp2p.dial(remoteAddr)
    expect(connection).to.exist()
    const stream = await connection.newStream(['/echo/1.0.0'])
    expect(stream).to.exist()
    expect(stream).to.have.nested.property('stat.protocol', '/echo/1.0.0')
    expect(dialerDialSpy.callCount).to.be.greaterThan(0)
    await connection.close()
  })

  it('should use the dialer for connecting to a peer', async () => {
    libp2p = await createLibp2pNode({
      peerId,
      transports: [
        tcp()
      ],
      streamMuxers: [
        mplex()
      ],
      connectionEncryption: [
        plaintext()
      ]
    })

    await libp2p.start()

    const dialerDialSpy = sinon.spy(libp2p.connectionManager, 'openConnection')

    await libp2p.components.peerStore.addressBook.set(remotePeerId, remoteLibp2p.getMultiaddrs())

    const connection = await libp2p.dial(remotePeerId)
    expect(connection).to.exist()
    const stream = await connection.newStream('/echo/1.0.0')
    expect(stream).to.exist()
    expect(stream).to.have.nested.property('stat.protocol', '/echo/1.0.0')
    await connection.close()
    expect(dialerDialSpy.callCount).to.be.greaterThan(0)
  })

  it('should close all streams when the connection closes', async () => {
    libp2p = await createLibp2pNode({
      peerId,
      transports: [
        tcp()
      ],
      streamMuxers: [
        mplex()
      ],
      connectionEncryption: [
        plaintext()
      ]
    })

    await libp2p.start()

    // register some stream handlers to simulate several protocols
    await libp2p.handle('/stream-count/1', ({ stream }) => {
      void pipe(stream, stream)
    })
    await libp2p.handle('/stream-count/2', ({ stream }) => {
      void pipe(stream, stream)
    })
    await remoteLibp2p.handle('/stream-count/3', ({ stream }) => {
      void pipe(stream, stream)
    })
    await remoteLibp2p.handle('/stream-count/4', ({ stream }) => {
      void pipe(stream, stream)
    })

    await libp2p.components.peerStore.addressBook.set(remotePeerId, remoteLibp2p.getMultiaddrs())
    const connection = await libp2p.dial(remotePeerId)

    // Create local to remote streams
    const stream = await connection.newStream('/echo/1.0.0')
    await connection.newStream('/stream-count/3')
    await libp2p.dialProtocol(remoteLibp2p.peerId, '/stream-count/4')

    // Partially write to the echo stream
    const source = pushable()
    void stream.sink(source)
    source.push(uint8ArrayFromString('hello'))

    // Create remote to local streams
    await remoteLibp2p.dialProtocol(libp2p.peerId, '/stream-count/1')
    await remoteLibp2p.dialProtocol(libp2p.peerId, '/stream-count/2')

    // Verify stream count
    const remoteConn = remoteLibp2p.getConnections(libp2p.peerId)

    if (remoteConn == null) {
      throw new Error('No remote connection found')
    }

    expect(connection.streams).to.have.length(5)
    expect(remoteConn).to.have.lengthOf(1)
    expect(remoteConn).to.have.nested.property('[0].streams').with.lengthOf(5)

    // Close the connection and verify all streams have been closed
    await connection.close()
    await pWaitFor(() => connection.streams.length === 0)
    await pWaitFor(() => remoteConn[0].streams.length === 0)
  })

  it('should throw when using dialProtocol with no protocols', async () => {
    libp2p = await createLibp2pNode({
      peerId,
      transports: [
        tcp()
      ],
      streamMuxers: [
        mplex()
      ],
      connectionEncryption: [
        plaintext()
      ]
    })

    await libp2p.start()

    // @ts-expect-error invalid params
    await expect(libp2p.dialProtocol(remoteAddr))
      .to.eventually.be.rejectedWith(Error)
      .and.to.have.property('code', ErrorCodes.ERR_INVALID_PROTOCOLS_FOR_STREAM)

    await expect(libp2p.dialProtocol(remoteAddr, []))
      .to.eventually.be.rejectedWith(Error)
      .and.to.have.property('code', ErrorCodes.ERR_INVALID_PROTOCOLS_FOR_STREAM)
  })

  it('should be able to use hangup to close connections', async () => {
    libp2p = await createLibp2pNode({
      peerId,
      transports: [
        tcp()
      ],
      streamMuxers: [
        mplex()
      ],
      connectionEncryption: [
        plaintext()
      ]
    })

    await libp2p.start()

    const connection = await libp2p.dial(remoteAddr)
    expect(connection).to.exist()
    expect(connection.stat.timeline.close).to.not.exist()
    await libp2p.hangUp(connection.remotePeer)
    expect(connection.stat.timeline.close).to.exist()
  })

  it('should use the protectors when provided for connecting', async () => {
    libp2p = await createLibp2pNode({
      peerId,
      transports: [
        tcp()
      ],
      streamMuxers: [
        mplex()
      ],
      connectionEncryption: [
        plaintext()
      ],
      connectionProtector: preSharedKey({
        psk: swarmKeyBuffer
      })
    })

    const protector = libp2p.components.connectionProtector

    if (protector == null) {
      throw new Error('No protector was configured')
    }

    const protectorProtectSpy = sinon.spy(protector, 'protect')

    remoteLibp2p.components.connectionProtector = preSharedKey({ enabled: true, psk: swarmKeyBuffer })()

    await libp2p.start()

    const connection = await libp2p.dial(remoteAddr)
    expect(connection).to.exist()
    const stream = await connection.newStream('/echo/1.0.0')
    expect(stream).to.exist()
    expect(stream).to.have.nested.property('stat.protocol', '/echo/1.0.0')
    await connection.close()
    expect(protectorProtectSpy.callCount).to.equal(1)
  })

  it('should coalesce parallel dials to the same peer (id in multiaddr)', async () => {
    libp2p = await createLibp2pNode({
      peerId,
      transports: [
        tcp()
      ],
      streamMuxers: [
        mplex()
      ],
      connectionEncryption: [
        plaintext()
      ]
    })

    await libp2p.start()

    const dials = 10
    // PeerId should be in multiaddr
    expect(remoteAddr.getPeerId()).to.equal(remoteLibp2p.peerId.toString())

    await libp2p.components.peerStore.addressBook.set(remotePeerId, remoteLibp2p.getMultiaddrs())
    const dialResults = await Promise.all([...new Array(dials)].map(async (_, index) => {
      if (index % 2 === 0) return await libp2p.dial(remoteLibp2p.peerId)
      return await libp2p.dial(remoteAddr)
    }))

    // All should succeed and we should have ten results
    expect(dialResults).to.have.length(10)
    for (const connection of dialResults) {
      expect(isConnection(connection)).to.equal(true)
    }

    // 1 connection, because we know the peer in the multiaddr
    expect(libp2p.getConnections()).to.have.lengthOf(1)
    expect(remoteLibp2p.getConnections()).to.have.lengthOf(1)
  })

  it('should coalesce parallel dials to the same error on failure', async () => {
    libp2p = await createLibp2pNode({
      peerId,
      transports: [
        tcp()
      ],
      streamMuxers: [
        mplex()
      ],
      connectionEncryption: [
        plaintext()
      ]
    })

    await libp2p.start()

    const dials = 10
    const error = new Error('Boom')
    sinon.stub(libp2p.components.transportManager, 'dial').callsFake(async () => await Promise.reject(error))

    await libp2p.components.peerStore.addressBook.set(remotePeerId, remoteLibp2p.getMultiaddrs())
    const dialResults = await Promise.allSettled([...new Array(dials)].map(async (_, index) => {
      if (index % 2 === 0) return await libp2p.dial(remoteLibp2p.peerId)
      return await libp2p.dial(remoteAddr)
    }))

    // All should succeed and we should have ten results
    expect(dialResults).to.have.length(10)

    for (const result of dialResults) {
<<<<<<< HEAD
      expect(result).to.have.property('isRejected', true)
=======
      expect(result).to.have.property('status', 'rejected')
      expect(result).to.have.property('reason').that.has.property('name', 'AggregateError')
>>>>>>> 746e2eab

      // All errors should be the exact same as `error`
      // @ts-expect-error reason is any
      expect(result.reason).to.equal(error)
    }

    // 1 connection, because we know the peer in the multiaddr
    expect(libp2p.getConnections()).to.have.lengthOf(0)
    expect(remoteLibp2p.getConnections()).to.have.lengthOf(0)
  })

  it('should dial a unix socket', async () => {
    if (os.platform() === 'win32') {
      return
    }

    if (remoteLibp2p != null) {
      await remoteLibp2p.stop()
    }

    const unixAddr = path.join(os.tmpdir(), `test-${Math.random()}.sock`)
    const unixMultiaddr = multiaddr('/unix' + unixAddr)

    remoteLibp2p = await createLibp2pNode({
      peerId: remotePeerId,
      addresses: {
        listen: [
          unixMultiaddr.toString()
        ]
      },
      transports: [
        tcp()
      ],
      streamMuxers: [
        mplex()
      ],
      connectionEncryption: [
        plaintext()
      ]
    })

    await remoteLibp2p.start()

    expect(fs.existsSync(unixAddr)).to.be.true()

    libp2p = await createLibp2pNode({
      peerId,
      transports: [
        tcp()
      ],
      streamMuxers: [
        mplex()
      ],
      connectionEncryption: [
        plaintext()
      ]
    })

    await libp2p.start()

    const connection = await libp2p.dial(unixMultiaddr)

    expect(connection.remotePeer.toString()).to.equal(remotePeerId.toString())
  })
})<|MERGE_RESOLUTION|>--- conflicted
+++ resolved
@@ -553,12 +553,7 @@
     expect(dialResults).to.have.length(10)
 
     for (const result of dialResults) {
-<<<<<<< HEAD
       expect(result).to.have.property('isRejected', true)
-=======
-      expect(result).to.have.property('status', 'rejected')
-      expect(result).to.have.property('reason').that.has.property('name', 'AggregateError')
->>>>>>> 746e2eab
 
       // All errors should be the exact same as `error`
       // @ts-expect-error reason is any
