--- conflicted
+++ resolved
@@ -21,13 +21,10 @@
 import { mplex } from '@libp2p/mplex'
 import type { PeerProtocolsChangeData } from '@libp2p/interface-peer-store'
 import { DefaultComponents } from '../../src/components.js'
-<<<<<<< HEAD
-import { yamux } from '@chainsafe/libp2p-yamux'
-=======
 import { stubInterface } from 'sinon-ts'
 import type { TransportManager } from '@libp2p/interface-transport'
 import type { ConnectionGater } from '@libp2p/interface-connection-gater'
->>>>>>> 102d4c20
+import { yamux } from '@chainsafe/libp2p-yamux'
 
 const protocol = '/test/1.0.0'
 
