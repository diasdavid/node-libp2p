--- conflicted
+++ resolved
@@ -69,13 +69,8 @@
     return await Promise.all([srcLibp2p, relayLibp2p, dstLibp2p].map(async libp2p => await libp2p.stop()))
   })
 
-<<<<<<< HEAD
-  it('should be able to connect to a peer over a relay', async () => {
-    const relayAddr = relayLibp2p.components.getTransportManager().getAddrs()[0]
-=======
   it('should be able to connect to a peer over a relay with active connections', async () => {
     const relayAddr = relayLibp2p.components.transportManager.getAddrs()[0]
->>>>>>> 5e9dcf3d
     const relayIdString = relayLibp2p.peerId.toString()
 
     await dstLibp2p.dial(relayAddr.encapsulate(`/p2p/${relayIdString}`))
@@ -105,13 +100,8 @@
     echoStream.close()
   })
 
-<<<<<<< HEAD
-  it('should fail to connect to a peer over a relay with no reservation', async () => {
-    const relayAddr = relayLibp2p.components.getTransportManager().getAddrs()[0]
-=======
   it('should fail to connect to a peer over a relay with inactive connections', async () => {
     const relayAddr = relayLibp2p.components.transportManager.getAddrs()[0]
->>>>>>> 5e9dcf3d
     const relayIdString = relayLibp2p.peerId.toString()
 
     const dialAddr = relayAddr
