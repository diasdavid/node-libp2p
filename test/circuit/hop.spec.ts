--- conflicted
+++ resolved
@@ -206,42 +206,6 @@
       expect(msg).to.have.property('status', Status.UNEXPECTED_MESSAGE)
     })
 
-<<<<<<< HEAD
-    it('should succeed to connect', async function () {
-      const hasReservationStub = sinon.stub(reservationStore, 'hasReservation')
-      const getReservationStub = sinon.stub(reservationStore, 'get')
-      hasReservationStub.resolves(true)
-      getReservationStub.resolves({ expire: new Date(Date.now() + 2 * 60 * 1000), addr: multiaddr('/ip4/0.0.0.0') })
-      const dstConn = mockConnection(
-        mockMultiaddrConnection(pair<Uint8Array>(), dstPeer)
-      )
-      const streamStub = sinon.stub(dstConn, 'newStream')
-      const dstStream = mockStream(pair<any>())
-      streamStub.resolves(dstStream)
-      const dstStreamHandler = pbStream(dstStream)
-      dstStreamHandler.pb(StopMessage).write({
-        type: StopMessage.Type.STATUS,
-        status: Status.OK
-      })
-      const pbstr = pbStream(stream)
-      const stub = sinon.stub(components.connectionManager, 'getConnections')
-      stub.returns([dstConn])
-      await handleHopProtocol({
-        connection: conn,
-        stream: pbstr,
-        request: {
-          type: HopMessage.Type.CONNECT,
-          peer: {
-            id: dstPeer.toBytes(),
-            addrs: []
-          }
-        },
-        relayPeer,
-        relayAddrs: [],
-        reservationStore,
-        peerStore: components.peerStore,
-        connectionManager: components.connectionManager
-=======
     it('should reserve slot', async () => {
       const { response } = await makeReservation(clientNode, relayNode)
       expect(response).to.have.property('type', HopMessage.Type.STATUS)
@@ -252,7 +216,6 @@
           .map(buf => multiaddr(buf))
           .map(ma => ma.toString())
           .includes(relayNode.multiaddr.toString())
->>>>>>> b0855622
       })
       expect(response.limit).to.have.property('data').that.is.a('bigint')
       expect(response.limit).to.have.property('duration').that.is.a('number')
@@ -280,81 +243,6 @@
         expect(response).to.have.property('type', HopMessage.Type.STATUS)
         expect(response).to.have.property('status', Status.OK)
       }
-<<<<<<< HEAD
-      await handleHopProtocol({
-        connection: conn,
-        stream: pbstr,
-        request: {
-          type: HopMessage.Type.CONNECT,
-          peer: {
-            id: dstPeer.toBytes(),
-            addrs: []
-          }
-        },
-        relayPeer,
-        relayAddrs: [],
-        reservationStore,
-        peerStore: components.peerStore,
-        connectionManager: components.connectionManager,
-        acl
-      })
-      const response = await pbstr.pb(HopMessage).read()
-      expect(response.type).to.be.equal(HopMessage.Type.STATUS)
-      expect(response.status).to.be.equal(Status.PERMISSION_DENIED)
-    })
-
-    it('should fail to connect - no reservation', async function () {
-      const hasReservationStub = sinon.stub(reservationStore, 'hasReservation')
-      hasReservationStub.resolves(false)
-      const pbstr = pbStream(stream)
-      await handleHopProtocol({
-        connection: conn,
-        stream: pbstr,
-        request: {
-          type: HopMessage.Type.CONNECT,
-          peer: {
-            id: dstPeer.toBytes(),
-            addrs: []
-          }
-        },
-        relayPeer,
-        relayAddrs: [],
-        reservationStore,
-        peerStore: sinon.stub() as any,
-        connectionManager: components.connectionManager
-      })
-      const response = await pbstr.pb(HopMessage).read()
-      expect(response.type).to.be.equal(HopMessage.Type.STATUS)
-      expect(response.status).to.be.equal(Status.NO_RESERVATION)
-    })
-
-    it('should fail to connect - no connection', async function () {
-      const hasReservationStub = sinon.stub(reservationStore, 'hasReservation')
-      hasReservationStub.resolves(true)
-      const stub = sinon.stub(components.connectionManager, 'getConnections')
-      stub.returns([])
-      const pbstr = pbStream(stream)
-      await handleHopProtocol({
-        connection: conn,
-        stream: pbstr,
-        request: {
-          type: HopMessage.Type.CONNECT,
-          peer: {
-            id: dstPeer.toBytes(),
-            addrs: []
-          }
-        },
-        relayPeer,
-        relayAddrs: [],
-        reservationStore,
-        peerStore: sinon.stub() as any,
-        connectionManager: components.connectionManager
-      })
-      const response = await pbstr.pb(HopMessage).read()
-      expect(response.type).to.be.equal(HopMessage.Type.STATUS)
-      expect(response.status).to.be.equal(Status.NO_RESERVATION)
-      expect(stub.calledOnce).to.be.true()
-=======
 
       // next reservation should fail
       const { response } = await makeReservation(clientNode, relayNode)
@@ -388,7 +276,6 @@
       expect(successResponse).to.have.property('type', HopMessage.Type.STATUS)
       expect(successResponse).to.have.property('status', Status.OK)
       expect(relayNode.circuitRelayService.reservations.get(peers[0].peerId)).to.be.ok()
->>>>>>> b0855622
     })
 
     it('should tag peer making reservation', async () => {
@@ -400,68 +287,11 @@
     })
   })
 
-<<<<<<< HEAD
-    it('should connect - data limit - src to dest', async () => {
-      const hasReservationStub = sinon.stub(reservationStore, 'hasReservation')
-      const getReservationStub = sinon.stub(reservationStore, 'get')
-      hasReservationStub.resolves(true)
-      getReservationStub.resolves({
-        expire: new Date(Date.now() + 2 * 60 * 1000),
-        addr: multiaddr('/ip4/0.0.0.0'),
-        // set limit
-        limit: {
-          data: BigInt(5),
-          duration: 0
-        }
-      })
-      const dstConn = mockConnection(
-        mockMultiaddrConnection(pair<Uint8Array>(), dstPeer)
-      )
-      const [dstServer, dstClient] = duplexPair<any>()
-      const [srcServer, srcClient] = duplexPair<any>()
-
-      // resolve the destination stream for the server
-      const dstStream = mockStream(dstServer)
-      const dstStreamAbortStub = sinon.stub(dstStream, 'abort')
-      const streamStub = sinon.stub(dstConn, 'newStream')
-      streamStub.resolves(dstStream)
-
-      const stub = sinon.stub(components.connectionManager, 'getConnections')
-      stub.returns([dstConn])
-      const srcServerStream = mockStream(srcServer)
-      const srcServerAbort = sinon.spy(srcServerStream, 'abort')
-      const handleHop = expect(handleHopProtocol({
-        connection: conn,
-        stream: pbStream(srcServerStream),
-        request: {
-          type: HopMessage.Type.CONNECT,
-          peer: {
-            id: dstPeer.toBytes(),
-            addrs: []
-          }
-        },
-        relayPeer,
-        relayAddrs: [],
-        reservationStore,
-        peerStore: components.peerStore,
-        connectionManager: components.connectionManager
-      })).to.eventually.fulfilled()
-
-      const dstClientPbStream = pbStream(dstClient)
-      const stopConnectRequest = await dstClientPbStream.pb(StopMessage).read()
-      expect(stopConnectRequest.type).to.eq(StopMessage.Type.CONNECT)
-      // write response
-      dstClientPbStream.pb(StopMessage).write({
-        type: StopMessage.Type.STATUS,
-        status: Status.OK
-      })
-=======
   describe('connect', () => {
     it('should connect successfully', async () => {
       // both peers make a reservation on the relay
       await expect(makeReservation(clientNode, relayNode)).to.eventually.have.nested.property('response.status', Status.OK)
       await expect(makeReservation(targetNode, relayNode)).to.eventually.have.nested.property('response.status', Status.OK)
->>>>>>> b0855622
 
       // client peer sends CONNECT to target peer
       const { response } = await sendConnect(clientNode, targetNode, relayNode)
@@ -469,63 +299,6 @@
       expect(response).to.have.property('status', Status.OK)
     })
 
-<<<<<<< HEAD
-    it('should connect - data limit - dest to src', async () => {
-      const hasReservationStub = sinon.stub(reservationStore, 'hasReservation')
-      const getReservationStub = sinon.stub(reservationStore, 'get')
-      hasReservationStub.resolves(true)
-      getReservationStub.resolves({
-        expire: new Date(Date.now() + 2 * 60 * 1000),
-        addr: multiaddr('/ip4/0.0.0.0'),
-        // set limit
-        limit: {
-          data: BigInt(5),
-          duration: 0
-        }
-      })
-      const dstConn = mockConnection(
-        mockMultiaddrConnection(pair<Uint8Array>(), dstPeer)
-      )
-      const [dstServer, dstClient] = duplexPair<any>()
-      const [srcServer, srcClient] = duplexPair<any>()
-
-      // resolve the destination stream for the server
-      const streamStub = sinon.stub(dstConn, 'newStream')
-      const dstServerStream = mockStream(dstServer)
-      const dstServerStreamAbortStub = sinon.spy(dstServerStream, 'abort')
-      streamStub.resolves(dstServerStream)
-
-      const stub = sinon.stub(components.connectionManager, 'getConnections')
-      stub.returns([dstConn])
-
-      // source stream on the server
-      const srcServerStream = mockStream(srcServer)
-      const srcServerStreamAbortStub = sinon.stub(srcServerStream, 'abort')
-      const handleHop = expect(handleHopProtocol({
-        connection: conn,
-        stream: pbStream(srcServerStream),
-        request: {
-          type: HopMessage.Type.CONNECT,
-          peer: {
-            id: dstPeer.toBytes(),
-            addrs: []
-          }
-        },
-        relayPeer,
-        relayAddrs: [],
-        reservationStore,
-        peerStore: components.peerStore,
-        connectionManager: components.connectionManager
-      })).to.eventually.fulfilled()
-
-      const dstClientPbStream = pbStream(dstClient)
-      const stopConnectRequest = await dstClientPbStream.pb(StopMessage).read()
-      expect(stopConnectRequest.type).to.eq(StopMessage.Type.CONNECT)
-      // write response
-      dstClientPbStream.pb(StopMessage).write({
-        type: StopMessage.Type.STATUS,
-        status: Status.OK
-=======
     it('should fail to connect - invalid request', async () => {
       // both peers make a reservation on the relay
       await expect(makeReservation(clientNode, relayNode)).to.eventually.have.nested.property('response.status', Status.OK)
@@ -536,7 +309,6 @@
         type: HopMessage.Type.CONNECT,
         // @ts-expect-error {} is missing the following properties from peer: id, addrs
         peer: {}
->>>>>>> b0855622
       })
 
       const response = await clientPbStream.read()
@@ -544,67 +316,8 @@
       expect(response.status).to.be.equal(Status.MALFORMED_MESSAGE)
     })
 
-<<<<<<< HEAD
-    it('should connect - duration limit - dest to src', async () => {
-      const hasReservationStub = sinon.stub(reservationStore, 'hasReservation')
-      const getReservationStub = sinon.stub(reservationStore, 'get')
-      hasReservationStub.resolves(true)
-      getReservationStub.resolves({
-        expire: new Date(Date.now() + 2 * 60 * 1000),
-        addr: multiaddr('/ip4/0.0.0.0'),
-        // set limit
-        limit: {
-          // 500 ms duration limit
-          duration: 500
-        }
-      })
-      const dstConn = mockConnection(
-        mockMultiaddrConnection(pair<Uint8Array>(), dstPeer)
-      )
-      const [dstServer, dstClient] = duplexPair<any>()
-      const [srcServer, srcClient] = duplexPair<any>()
-
-      // resolve the destination stream for the server
-      const streamStub = sinon.stub(dstConn, 'newStream')
-      const dstServerStream = mockStream(dstServer)
-      streamStub.resolves(dstServerStream)
-
-      const dstAbortStub = sinon.stub(dstServerStream, 'abort')
-
-      const stub = sinon.stub(components.connectionManager, 'getConnections')
-      stub.returns([dstConn])
-
-      const srcServerStream = mockStream(srcServer)
-      const srcServerAbortStub = sinon.stub(srcServerStream, 'abort')
-      const handleHop = expect(handleHopProtocol({
-        connection: conn,
-        stream: pbStream(srcServerStream),
-        request: {
-          type: HopMessage.Type.CONNECT,
-          peer: {
-            id: dstPeer.toBytes(),
-            addrs: []
-          }
-        },
-        relayPeer,
-        relayAddrs: [],
-        reservationStore,
-        peerStore: components.peerStore,
-        connectionManager: components.connectionManager
-      })).to.eventually.fulfilled()
-
-      const dstClientPbStream = pbStream(dstClient)
-      const stopConnectRequest = await dstClientPbStream.pb(StopMessage).read()
-      expect(stopConnectRequest.type).to.eq(StopMessage.Type.CONNECT)
-      // write response
-      dstClientPbStream.pb(StopMessage).write({
-        type: StopMessage.Type.STATUS,
-        status: Status.OK
-      })
-=======
     it('should failed to connect - denied by connection gater', async () => {
       relayNode.connectionGater.denyOutboundRelayedConnection = Sinon.stub().returns(true)
->>>>>>> b0855622
 
       // both peers make a reservation on the relay
       await expect(makeReservation(clientNode, relayNode)).to.eventually.have.nested.property('response.status', Status.OK)
@@ -616,66 +329,9 @@
       expect(response).to.have.property('status', Status.PERMISSION_DENIED)
     })
 
-<<<<<<< HEAD
-    it('should connect - duration limit - src to dest', async () => {
-      const hasReservationStub = sinon.stub(reservationStore, 'hasReservation')
-      const getReservationStub = sinon.stub(reservationStore, 'get')
-      hasReservationStub.resolves(true)
-      getReservationStub.resolves({
-        expire: new Date(Date.now() + 2 * 60 * 1000),
-        addr: multiaddr('/ip4/0.0.0.0'),
-        // set limit
-        limit: {
-          // 500 ms duration limit
-          duration: 500
-        }
-      })
-      const dstConn = mockConnection(
-        mockMultiaddrConnection(pair<Uint8Array>(), dstPeer)
-      )
-      const [dstServer, dstClient] = duplexPair<any>()
-      const [srcServer, srcClient] = duplexPair<any>()
-
-      // resolve the destination stream for the server
-      const streamStub = sinon.stub(dstConn, 'newStream')
-      const dstServerStream = mockStream(dstServer)
-      const dstServerAbortStub = sinon.stub(dstServerStream, 'abort')
-      streamStub.resolves(dstServerStream)
-
-      const stub = sinon.stub(components.connectionManager, 'getConnections')
-      stub.returns([dstConn])
-      const srcServerStream = mockStream(srcServer)
-      const srcAbortStub = sinon.stub(srcServerStream, 'abort')
-      const handleHop = expect(handleHopProtocol({
-        connection: conn,
-        stream: pbStream(srcServerStream),
-        request: {
-          type: HopMessage.Type.CONNECT,
-          peer: {
-            id: dstPeer.toBytes(),
-            addrs: []
-          }
-        },
-        relayPeer,
-        relayAddrs: [],
-        reservationStore,
-        peerStore: components.peerStore,
-        connectionManager: components.connectionManager
-      })).to.eventually.fulfilled()
-
-      const dstClientPbStream = pbStream(dstClient)
-      const stopConnectRequest = await dstClientPbStream.pb(StopMessage).read()
-      expect(stopConnectRequest.type).to.eq(StopMessage.Type.CONNECT)
-      // write response
-      dstClientPbStream.pb(StopMessage).write({
-        type: StopMessage.Type.STATUS,
-        status: Status.OK
-      })
-=======
     it('should fail to connect - no connection', async () => {
       // target peer has no reservation on the relay
       await expect(makeReservation(clientNode, relayNode)).to.eventually.have.nested.property('response.status', Status.OK)
->>>>>>> b0855622
 
       // client peer sends CONNECT to target peer
       const { response } = await sendConnect(clientNode, targetNode, relayNode)
