--- conflicted
+++ resolved
@@ -81,13 +81,8 @@
     "progress-events": "^1.0.0"
   },
   "devDependencies": {
-<<<<<<< HEAD
-    "@libp2p/peer-id-factory": "^4.2.1",
+    "@libp2p/peer-id-factory": "^4.2.2",
     "aegir": "^44.0.1",
-=======
-    "@libp2p/peer-id-factory": "^4.2.2",
-    "aegir": "^43.0.1",
->>>>>>> 4c755757
     "sinon-ts": "^2.0.0"
   },
   "sideEffects": false
