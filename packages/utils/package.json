--- conflicted
+++ resolved
@@ -132,14 +132,9 @@
   },
   "dependencies": {
     "@chainsafe/is-ip": "^2.0.2",
-<<<<<<< HEAD
-    "@libp2p/crypto": "^4.0.6",
-    "@libp2p/interface": "^1.2.0",
-    "@libp2p/logger": "^4.0.10",
-=======
+    "@libp2p/crypto": "^4.1.0",
     "@libp2p/interface": "^1.3.0",
     "@libp2p/logger": "^4.0.11",
->>>>>>> 998fcaf9
     "@multiformats/multiaddr": "^12.2.1",
     "@multiformats/multiaddr-matcher": "^1.2.0",
     "@types/murmurhash3js-revisited": "^3.0.3",
