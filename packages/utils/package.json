{
  "name": "@libp2p/utils",
  "version": "5.1.1",
  "description": "Package to aggregate shared logic and dependencies for the libp2p ecosystem",
  "license": "Apache-2.0 OR MIT",
  "homepage": "https://github.com/libp2p/js-libp2p/tree/main/packages/utils#readme",
  "repository": {
    "type": "git",
    "url": "git+https://github.com/libp2p/js-libp2p.git"
  },
  "bugs": {
    "url": "https://github.com/libp2p/js-libp2p/issues"
  },
  "publishConfig": {
    "access": "public",
    "provenance": true
  },
  "type": "module",
  "types": "./dist/src/index.d.ts",
  "typesVersions": {
    "*": {
      "*": [
        "*",
        "dist/*",
        "dist/src/*",
        "dist/src/*/index"
      ],
      "src/*": [
        "*",
        "dist/*",
        "dist/src/*",
        "dist/src/*/index"
      ]
    }
  },
  "files": [
    "src",
    "dist",
    "!dist/test",
    "!**/*.tsbuildinfo"
  ],
  "exports": {
    ".": {
      "types": "./src/index.d.ts",
      "import": "./dist/src/index.js"
    },
    "./abstract-stream": {
      "types": "./dist/src/abstract-stream.d.ts",
      "import": "./dist/src/abstract-stream.js"
    },
    "./address-sort": {
      "types": "./dist/src/address-sort.d.ts",
      "import": "./dist/src/address-sort.js"
    },
    "./array-equals": {
      "types": "./dist/src/array-equals.d.ts",
      "import": "./dist/src/array-equals.js"
    },
    "./close-source": {
      "types": "./dist/src/close-source.d.ts",
      "import": "./dist/src/close-source.js"
    },
    "./ip-port-to-multiaddr": {
      "types": "./dist/src/ip-port-to-multiaddr.d.ts",
      "import": "./dist/src/ip-port-to-multiaddr.js"
    },
    "./is-promise": {
      "types": "./dist/src/is-promise.d.ts",
      "import": "./dist/src/is-promise.js"
    },
    "./multiaddr/is-loopback": {
      "types": "./dist/src/multiaddr/is-loopback.d.ts",
      "import": "./dist/src/multiaddr/is-loopback.js"
    },
    "./multiaddr/is-private": {
      "types": "./dist/src/multiaddr/is-private.d.ts",
      "import": "./dist/src/multiaddr/is-private.js"
    },
    "./queue": {
      "types": "./dist/src/queue/index.d.ts",
      "import": "./dist/src/queue/index.js"
    },
    "./peer-queue": {
      "types": "./dist/src/peer-queue.d.ts",
      "import": "./dist/src/peer-queue.js"
    },
    "./stream-to-ma-conn": {
      "types": "./dist/src/stream-to-ma-conn.d.ts",
      "import": "./dist/src/stream-to-ma-conn.js"
    },
    "./tracked-list": {
      "types": "./dist/src/tracked-list.d.ts",
      "import": "./dist/src/tracked-list.js"
    },
    "./tracked-map": {
      "types": "./dist/src/tracked-map.d.ts",
      "import": "./dist/src/tracked-map.js"
    }
  },
  "eslintConfig": {
    "extends": "ipfs",
    "parserOptions": {
      "project": true,
      "sourceType": "module"
    }
  },
  "scripts": {
    "clean": "aegir clean",
    "lint": "aegir lint",
    "dep-check": "aegir dep-check",
    "build": "aegir build",
    "test": "aegir test",
    "test:chrome": "aegir test -t browser --cov",
    "test:chrome-webworker": "aegir test -t webworker",
    "test:firefox": "aegir test -t browser -- --browser firefox",
    "test:firefox-webworker": "aegir test -t webworker -- --browser firefox",
    "test:node": "aegir test -t node --cov",
    "test:electron-main": "aegir test -t electron-main"
  },
  "dependencies": {
    "@chainsafe/is-ip": "^2.0.2",
    "@libp2p/interface": "^1.1.0",
<<<<<<< HEAD
    "@libp2p/logger": "^4.0.3",
=======
>>>>>>> 528d7378
    "@multiformats/multiaddr": "^12.1.10",
    "@multiformats/multiaddr-matcher": "^1.1.0",
    "get-iterator": "^2.0.1",
    "is-loopback-addr": "^2.0.1",
    "it-pushable": "^3.2.2",
    "it-stream-types": "^2.0.1",
<<<<<<< HEAD
    "p-defer": "^4.0.0",
=======
>>>>>>> 528d7378
    "private-ip": "^3.0.1",
    "race-event": "^1.1.0",
    "race-signal": "^1.0.1",
    "uint8arraylist": "^2.4.3"
  },
  "devDependencies": {
    "@libp2p/peer-id-factory": "^4.0.2",
    "aegir": "^41.0.2",
    "delay": "^6.0.0",
    "it-all": "^3.0.3",
    "it-drain": "^3.0.5",
    "it-pair": "^2.0.6",
    "it-pipe": "^3.0.1",
    "sinon": "^17.0.1",
    "sinon-ts": "^2.0.0",
    "uint8arrays": "^5.0.0"
  }
}<|MERGE_RESOLUTION|>--- conflicted
+++ resolved
@@ -120,20 +120,14 @@
   "dependencies": {
     "@chainsafe/is-ip": "^2.0.2",
     "@libp2p/interface": "^1.1.0",
-<<<<<<< HEAD
     "@libp2p/logger": "^4.0.3",
-=======
->>>>>>> 528d7378
     "@multiformats/multiaddr": "^12.1.10",
     "@multiformats/multiaddr-matcher": "^1.1.0",
     "get-iterator": "^2.0.1",
     "is-loopback-addr": "^2.0.1",
     "it-pushable": "^3.2.2",
     "it-stream-types": "^2.0.1",
-<<<<<<< HEAD
     "p-defer": "^4.0.0",
-=======
->>>>>>> 528d7378
     "private-ip": "^3.0.1",
     "race-event": "^1.1.0",
     "race-signal": "^1.0.1",
