{
  "entryPoints": [
    "./src/index.ts",
    "./src/abstract-stream.ts",
    "./src/address-sort.ts",
    "./src/array-equals.ts",
    "./src/close-source.ts",
    "./src/ip-port-to-multiaddr.ts",
    "./src/is-promise.ts",
    "./src/multiaddr/is-loopback.ts",
    "./src/multiaddr/is-private.ts",
<<<<<<< HEAD
    "./src/peer-queue.ts",
    "./src/queue/index.ts",
    "./src/stream-to-ma-conn.ts",
=======
    "./src/peer-job-queue.ts",
    "./src/stream-to-ma-conn.ts",
    "./src/tracked-list.ts",
>>>>>>> 581574d6
    "./src/tracked-map.ts",
  ]
}<|MERGE_RESOLUTION|>--- conflicted
+++ resolved
@@ -9,15 +9,10 @@
     "./src/is-promise.ts",
     "./src/multiaddr/is-loopback.ts",
     "./src/multiaddr/is-private.ts",
-<<<<<<< HEAD
     "./src/peer-queue.ts",
     "./src/queue/index.ts",
     "./src/stream-to-ma-conn.ts",
-=======
-    "./src/peer-job-queue.ts",
-    "./src/stream-to-ma-conn.ts",
     "./src/tracked-list.ts",
->>>>>>> 581574d6
     "./src/tracked-map.ts",
   ]
 }