--- conflicted
+++ resolved
@@ -56,12 +56,8 @@
     "it-protobuf-stream": "^1.0.2",
     "protons-runtime": "^5.0.0",
     "uint8arraylist": "^2.4.3",
-<<<<<<< HEAD
-    "uint8arrays": "^4.0.6",
-    "yup": "^1.3.2"
-=======
+    "yup": "^1.3.2",
     "uint8arrays": "^5.0.0"
->>>>>>> 74291556
   },
   "devDependencies": {
     "@libp2p/logger": "^4.0.2",
