--- conflicted
+++ resolved
@@ -52,13 +52,8 @@
   },
   "dependencies": {
     "@libp2p/interface": "^1.1.1",
-<<<<<<< HEAD
-    "@libp2p/interface-internal": "^1.0.5",
+    "@libp2p/interface-internal": "^1.0.6",
     "it-protobuf-stream": "^1.1.1",
-=======
-    "@libp2p/interface-internal": "^1.0.6",
-    "it-protobuf-stream": "^1.0.2",
->>>>>>> 26346402
     "protons-runtime": "^5.0.0",
     "uint8arraylist": "^2.4.7",
     "uint8arrays": "^5.0.0"
