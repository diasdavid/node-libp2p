--- conflicted
+++ resolved
@@ -55,13 +55,9 @@
     "@libp2p/interface-internal": "^1.0.6",
     "it-protobuf-stream": "^1.1.1",
     "protons-runtime": "^5.0.0",
-<<<<<<< HEAD
-    "uint8arraylist": "^2.4.3",
-    "yup": "^1.3.2",
-=======
     "uint8arraylist": "^2.4.7",
->>>>>>> 8bbd4362
-    "uint8arrays": "^5.0.0"
+    "uint8arrays": "^5.0.0",
+    "yup": "^1.3.2"
   },
   "devDependencies": {
     "@libp2p/logger": "^4.0.4",
