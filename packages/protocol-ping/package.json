--- conflicted
+++ resolved
@@ -56,12 +56,8 @@
     "@multiformats/multiaddr": "^12.1.10",
     "it-first": "^3.0.3",
     "it-pipe": "^3.0.1",
-<<<<<<< HEAD
-    "uint8arrays": "^4.0.6",
+    "uint8arrays": "^5.0.0",
     "yup": "^1.3.2"
-=======
-    "uint8arrays": "^5.0.0"
->>>>>>> 74291556
   },
   "devDependencies": {
     "@libp2p/logger": "^4.0.2",
