--- conflicted
+++ resolved
@@ -1,9 +1,5 @@
 import { randomBytes } from '@libp2p/crypto'
-<<<<<<< HEAD
-import { AbortError, ProtocolError } from '@libp2p/interface'
-=======
-import { CodeError, ERR_INVALID_MESSAGE, ERR_TIMEOUT } from '@libp2p/interface'
->>>>>>> 1675adee
+import { AbortError, ProtocolError, InvalidMessageError, TimeoutError } from '@libp2p/interface'
 import first from 'it-first'
 import { pipe } from 'it-pipe'
 import { equals as uint8ArrayEquals } from 'uint8arrays/equals'
@@ -67,7 +63,7 @@
 
     const signal = AbortSignal.timeout(this.timeout)
     signal.addEventListener('abort', () => {
-      stream?.abort(new CodeError('ping timeout', ERR_TIMEOUT))
+      stream?.abort(new TimeoutError('Ping timeout'))
     })
 
     void pipe(
@@ -79,7 +75,7 @@
           received += buf.byteLength
 
           if (received > PING_LENGTH) {
-            stream?.abort(new CodeError('Too much data received', ERR_INVALID_MESSAGE))
+            stream?.abort(new InvalidMessageError('Too much data received'))
             return
           }
 
