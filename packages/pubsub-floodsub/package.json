--- conflicted
+++ resolved
@@ -66,12 +66,8 @@
     "uint8arrays": "^4.0.6"
   },
   "devDependencies": {
-<<<<<<< HEAD
     "@libp2p/crypto": "^3.0.1",
-    "@libp2p/interface-compliance-tests": "^5.0.5",
-=======
     "@libp2p/interface-compliance-tests": "^5.0.6",
->>>>>>> 02c69d24
     "@libp2p/logger": "^4.0.1",
     "@libp2p/peer-collections": "^5.1.0",
     "@libp2p/peer-id-factory": "^4.0.0",
