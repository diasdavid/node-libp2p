/**
 * @packageDocumentation
 *
 * A connection encrypter that does no connection encryption.
 *
 * This should not be used in production should be used for research purposes only.
 *
 * @example
 *
 * ```typescript
 * import { createLibp2p } from 'libp2p'
 * import { plaintext } from '@libp2p/plaintext'
 *
 * const node = await createLibp2p({
 *   // ...other options
 *   connectionEncryption: [
 *     plaintext()
 *   ]
 * })
 * ```
 */

import { supportedKeys } from '@libp2p/crypto/keys'
import { UnexpectedPeerError, InvalidCryptoExchangeError, serviceCapabilities } from '@libp2p/interface'
import { peerIdFromBytes } from '@libp2p/peer-id'
import { createFromPubKey } from '@libp2p/peer-id-factory'
import { pbStream } from 'it-protobuf-stream'
<<<<<<< HEAD
import { Exchange, KeyType } from './pb/proto.js'
import type { ComponentLogger, Logger, MultiaddrConnection, ConnectionEncrypter, SecuredConnection, PeerId, SecureConnectionOptions } from '@libp2p/interface'
=======
import { Exchange, KeyType, PublicKey } from './pb/proto.js'
import type { ComponentLogger, Logger, MultiaddrConnection, ConnectionEncrypter, SecuredConnection, PeerId, PublicKey as PubKey } from '@libp2p/interface'
>>>>>>> c858160e
import type { Duplex } from 'it-stream-types'
import type { Uint8ArrayList } from 'uint8arraylist'

const PROTOCOL = '/plaintext/2.0.0'

export interface PlaintextComponents {
  peerId: PeerId
  logger: ComponentLogger
}

class Plaintext implements ConnectionEncrypter {
  public protocol: string = PROTOCOL
  private readonly peerId: PeerId
  private readonly log: Logger

  constructor (components: PlaintextComponents) {
    this.peerId = components.peerId
    this.log = components.logger.forComponent('libp2p:plaintext')
  }

  readonly [Symbol.toStringTag] = '@libp2p/plaintext'

  readonly [serviceCapabilities]: string[] = [
    '@libp2p/connection-encryption'
  ]

  async secureInbound <Stream extends Duplex<AsyncGenerator<Uint8Array | Uint8ArrayList>> = MultiaddrConnection> (conn: Stream, options?: SecureConnectionOptions): Promise<SecuredConnection<Stream>> {
    return this._encrypt(this.peerId, conn, options)
  }

  async secureOutbound <Stream extends Duplex<AsyncGenerator<Uint8Array | Uint8ArrayList>> = MultiaddrConnection> (conn: Stream, options?: SecureConnectionOptions): Promise<SecuredConnection<Stream>> {
    return this._encrypt(this.peerId, conn, options)
  }

  /**
   * Encrypt connection
   */
  async _encrypt <Stream extends Duplex<AsyncGenerator<Uint8Array | Uint8ArrayList>> = MultiaddrConnection> (localId: PeerId, conn: Stream, options?: SecureConnectionOptions): Promise<SecuredConnection<Stream>> {
    const pb = pbStream(conn).pb(Exchange)

    let type = KeyType.RSA

    if (localId.type === 'Ed25519') {
      type = KeyType.Ed25519
    } else if (localId.type === 'secp256k1') {
      type = KeyType.Secp256k1
    }

    this.log('write pubkey exchange to peer %p', options?.remotePeer)

    const [
      , response
    ] = await Promise.all([
      // Encode the public key and write it to the remote peer
      pb.write({
        id: localId.toBytes(),
        pubkey: {
          Type: type,
          Data: localId.publicKey == null ? new Uint8Array(0) : (PublicKey.decode(localId.publicKey).Data ?? new Uint8Array(0))
        }
      }, options),
      // Get the Exchange message
      pb.read(options)
    ])

    let peerId
    try {
      if (response.pubkey == null) {
        throw new Error('Public key missing')
      }

      if (response.pubkey.Data.length === 0) {
        throw new Error('Public key data too short')
      }

      if (response.id == null) {
        throw new Error('Remote id missing')
      }

      let pubKey: PubKey

      if (response.pubkey.Type === KeyType.RSA) {
        pubKey = supportedKeys.rsa.unmarshalRsaPublicKey(response.pubkey.Data)
      } else if (response.pubkey.Type === KeyType.Ed25519) {
        pubKey = supportedKeys.ed25519.unmarshalEd25519PublicKey(response.pubkey.Data)
      } else if (response.pubkey.Type === KeyType.Secp256k1) {
        pubKey = supportedKeys.secp256k1.unmarshalSecp256k1PublicKey(response.pubkey.Data)
      } else {
        throw new Error('Unknown public key type')
      }

      peerId = await createFromPubKey(pubKey)

      if (!peerId.equals(peerIdFromBytes(response.id))) {
        throw new Error('Public key did not match id')
      }
    } catch (err: any) {
      this.log.error(err)
      throw new InvalidCryptoExchangeError('Remote did not provide its public key')
    }

    if (options?.remotePeer != null && !peerId.equals(options?.remotePeer)) {
      throw new UnexpectedPeerError()
    }

    this.log('plaintext key exchange completed successfully with peer %p', peerId)

    return {
      conn: pb.unwrap().unwrap(),
      remotePeer: peerId
    }
  }
}

export function plaintext (): (components: PlaintextComponents) => ConnectionEncrypter {
  return (components) => new Plaintext(components)
}<|MERGE_RESOLUTION|>--- conflicted
+++ resolved
@@ -25,13 +25,8 @@
 import { peerIdFromBytes } from '@libp2p/peer-id'
 import { createFromPubKey } from '@libp2p/peer-id-factory'
 import { pbStream } from 'it-protobuf-stream'
-<<<<<<< HEAD
-import { Exchange, KeyType } from './pb/proto.js'
-import type { ComponentLogger, Logger, MultiaddrConnection, ConnectionEncrypter, SecuredConnection, PeerId, SecureConnectionOptions } from '@libp2p/interface'
-=======
 import { Exchange, KeyType, PublicKey } from './pb/proto.js'
-import type { ComponentLogger, Logger, MultiaddrConnection, ConnectionEncrypter, SecuredConnection, PeerId, PublicKey as PubKey } from '@libp2p/interface'
->>>>>>> c858160e
+import type { ComponentLogger, Logger, MultiaddrConnection, ConnectionEncrypter, SecuredConnection, PeerId, PublicKey as PubKey, SecureConnectionOptions } from '@libp2p/interface'
 import type { Duplex } from 'it-stream-types'
 import type { Uint8ArrayList } from 'uint8arraylist'
 
@@ -47,7 +42,7 @@
   private readonly peerId: PeerId
   private readonly log: Logger
 
-  constructor (components: PlaintextComponents) {
+  constructor(components: PlaintextComponents) {
     this.peerId = components.peerId
     this.log = components.logger.forComponent('libp2p:plaintext')
   }
@@ -58,18 +53,18 @@
     '@libp2p/connection-encryption'
   ]
 
-  async secureInbound <Stream extends Duplex<AsyncGenerator<Uint8Array | Uint8ArrayList>> = MultiaddrConnection> (conn: Stream, options?: SecureConnectionOptions): Promise<SecuredConnection<Stream>> {
+  async secureInbound<Stream extends Duplex<AsyncGenerator<Uint8Array | Uint8ArrayList>> = MultiaddrConnection>(conn: Stream, options?: SecureConnectionOptions): Promise<SecuredConnection<Stream>> {
     return this._encrypt(this.peerId, conn, options)
   }
 
-  async secureOutbound <Stream extends Duplex<AsyncGenerator<Uint8Array | Uint8ArrayList>> = MultiaddrConnection> (conn: Stream, options?: SecureConnectionOptions): Promise<SecuredConnection<Stream>> {
+  async secureOutbound<Stream extends Duplex<AsyncGenerator<Uint8Array | Uint8ArrayList>> = MultiaddrConnection>(conn: Stream, options?: SecureConnectionOptions): Promise<SecuredConnection<Stream>> {
     return this._encrypt(this.peerId, conn, options)
   }
 
   /**
    * Encrypt connection
    */
-  async _encrypt <Stream extends Duplex<AsyncGenerator<Uint8Array | Uint8ArrayList>> = MultiaddrConnection> (localId: PeerId, conn: Stream, options?: SecureConnectionOptions): Promise<SecuredConnection<Stream>> {
+  async _encrypt<Stream extends Duplex<AsyncGenerator<Uint8Array | Uint8ArrayList>> = MultiaddrConnection>(localId: PeerId, conn: Stream, options?: SecureConnectionOptions): Promise<SecuredConnection<Stream>> {
     const pb = pbStream(conn).pb(Exchange)
 
     let type = KeyType.RSA
@@ -146,6 +141,6 @@
   }
 }
 
-export function plaintext (): (components: PlaintextComponents) => ConnectionEncrypter {
+export function plaintext(): (components: PlaintextComponents) => ConnectionEncrypter {
   return (components) => new Plaintext(components)
 }