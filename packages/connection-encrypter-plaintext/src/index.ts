--- conflicted
+++ resolved
@@ -40,12 +40,8 @@
   private readonly peerId: PeerId
   private readonly log: Logger
 
-<<<<<<< HEAD
   constructor (components: PlaintextComponents) {
-=======
-  constructor (components: PlaintextComponents, init: PlaintextInit = {}) {
     this.peerId = components.peerId
->>>>>>> dc8c1ec4
     this.log = components.logger.forComponent('libp2p:plaintext')
   }
 
@@ -55,21 +51,12 @@
     '@libp2p/connection-encryption'
   ]
 
-<<<<<<< HEAD
-  async secureInbound <Stream extends Duplex<AsyncGenerator<Uint8Array | Uint8ArrayList>> = MultiaddrConnection> (localId: PeerId, conn: Stream, options?: SecureConnectionOptions): Promise<SecuredConnection<Stream>> {
-    return this._encrypt(localId, conn, options)
+  async secureInbound <Stream extends Duplex<AsyncGenerator<Uint8Array | Uint8ArrayList>> = MultiaddrConnection> (conn: Stream, options?: SecureConnectionOptions): Promise<SecuredConnection<Stream>> {
+    return this._encrypt(this.peerId, conn, options)
   }
 
-  async secureOutbound <Stream extends Duplex<AsyncGenerator<Uint8Array | Uint8ArrayList>> = MultiaddrConnection> (localId: PeerId, conn: Stream, options?: SecureConnectionOptions): Promise<SecuredConnection<Stream>> {
-    return this._encrypt(localId, conn, options)
-=======
-  async secureInbound <Stream extends Duplex<AsyncGenerator<Uint8Array | Uint8ArrayList>> = MultiaddrConnection> (conn: Stream, remoteId?: PeerId): Promise<SecuredConnection<Stream>> {
-    return this._encrypt(this.peerId, conn, remoteId)
-  }
-
-  async secureOutbound <Stream extends Duplex<AsyncGenerator<Uint8Array | Uint8ArrayList>> = MultiaddrConnection> (conn: Stream, remoteId?: PeerId): Promise<SecuredConnection<Stream>> {
-    return this._encrypt(this.peerId, conn, remoteId)
->>>>>>> dc8c1ec4
+  async secureOutbound <Stream extends Duplex<AsyncGenerator<Uint8Array | Uint8ArrayList>> = MultiaddrConnection> (conn: Stream, options?: SecureConnectionOptions): Promise<SecuredConnection<Stream>> {
+    return this._encrypt(this.peerId, conn, options)
   }
 
   /**
