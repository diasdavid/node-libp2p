/* eslint-env mocha */

import {
  InvalidCryptoExchangeError,
  UnexpectedPeerError
} from '@libp2p/interface'
import { mockMultiaddrConnPair } from '@libp2p/interface-compliance-tests/mocks'
import { defaultLogger } from '@libp2p/logger'
import { peerIdFromBytes } from '@libp2p/peer-id'
import { createEd25519PeerId, createRSAPeerId } from '@libp2p/peer-id-factory'
import { multiaddr } from '@multiformats/multiaddr'
import { expect } from 'aegir/chai'
import sinon from 'sinon'
import { plaintext } from '../src/index.js'
import type { ConnectionEncrypter, PeerId } from '@libp2p/interface'

describe('plaintext', () => {
  let localPeer: PeerId
  let remotePeer: PeerId
  let wrongPeer: PeerId
  let encrypter: ConnectionEncrypter
  let encrypterRemote: ConnectionEncrypter

  beforeEach(async () => {
    [localPeer, remotePeer, wrongPeer] = await Promise.all([
      createEd25519PeerId(),
      createEd25519PeerId(),
      createEd25519PeerId()
    ])

    encrypter = plaintext()({
      peerId: localPeer,
      logger: defaultLogger()
    })
    encrypterRemote = plaintext()({
      peerId: remotePeer,
      logger: defaultLogger()
    })
  })

  afterEach(() => {
    sinon.restore()
  })

  it('should verify the public key and id match', async () => {
    const { inbound, outbound } = mockMultiaddrConnPair({
      remotePeer,
      addrs: [
        multiaddr('/ip4/127.0.0.1/tcp/1234'),
        multiaddr('/ip4/127.0.0.1/tcp/1235')
      ]
    })

    await Promise.all([
<<<<<<< HEAD
      encrypter.secureInbound(remotePeer, inbound),
      encrypter.secureOutbound(localPeer, outbound, {
        remotePeer: wrongPeer
      })
=======
      encrypterRemote.secureInbound(inbound),
      encrypter.secureOutbound(outbound, wrongPeer)
>>>>>>> dc8c1ec4
    ]).then(() => expect.fail('should have failed'), (err) => {
      expect(err).to.exist()
      expect(err).to.have.property('code', UnexpectedPeerError.code)
    })
  })

  it('should fail if the peer does not provide its public key', async () => {
    const peer = await createRSAPeerId()
    remotePeer = peerIdFromBytes(peer.toBytes())

    encrypter = plaintext()({
      peerId: remotePeer,
      logger: defaultLogger()
    })

    const { inbound, outbound } = mockMultiaddrConnPair({
      remotePeer,
      addrs: [
        multiaddr('/ip4/127.0.0.1/tcp/1234'),
        multiaddr('/ip4/127.0.0.1/tcp/1235')
      ]
    })

    await expect(Promise.all([
<<<<<<< HEAD
      encrypter.secureInbound(localPeer, inbound),
      encrypter.secureOutbound(remotePeer, outbound, {
        remotePeer: localPeer
      })
=======
      encrypter.secureInbound(inbound),
      encrypterRemote.secureOutbound(outbound, localPeer)
>>>>>>> dc8c1ec4
    ]))
      .to.eventually.be.rejected.with.property('code', InvalidCryptoExchangeError.code)
  })
})<|MERGE_RESOLUTION|>--- conflicted
+++ resolved
@@ -52,15 +52,10 @@
     })
 
     await Promise.all([
-<<<<<<< HEAD
-      encrypter.secureInbound(remotePeer, inbound),
-      encrypter.secureOutbound(localPeer, outbound, {
+      encrypter.secureInbound(inbound),
+      encrypterRemote.secureOutbound(outbound, {
         remotePeer: wrongPeer
       })
-=======
-      encrypterRemote.secureInbound(inbound),
-      encrypter.secureOutbound(outbound, wrongPeer)
->>>>>>> dc8c1ec4
     ]).then(() => expect.fail('should have failed'), (err) => {
       expect(err).to.exist()
       expect(err).to.have.property('code', UnexpectedPeerError.code)
@@ -85,15 +80,10 @@
     })
 
     await expect(Promise.all([
-<<<<<<< HEAD
-      encrypter.secureInbound(localPeer, inbound),
-      encrypter.secureOutbound(remotePeer, outbound, {
+      encrypter.secureInbound(inbound),
+      encrypterRemote.secureOutbound(outbound, {
         remotePeer: localPeer
       })
-=======
-      encrypter.secureInbound(inbound),
-      encrypterRemote.secureOutbound(outbound, localPeer)
->>>>>>> dc8c1ec4
     ]))
       .to.eventually.be.rejected.with.property('code', InvalidCryptoExchangeError.code)
   })
