--- conflicted
+++ resolved
@@ -73,13 +73,8 @@
   },
   "devDependencies": {
     "@libp2p/logger": "^4.0.4",
-<<<<<<< HEAD
-    "@libp2p/peer-id-factory": "^4.0.3",
+    "@libp2p/peer-id-factory": "^4.0.4",
     "@types/sinon": "^17.0.2",
-=======
-    "@libp2p/peer-id-factory": "^4.0.4",
-    "@types/sinon": "^17.0.0",
->>>>>>> 26346402
     "aegir": "^42.0.0",
     "datastore-core": "^9.1.1",
     "delay": "^6.0.0",
