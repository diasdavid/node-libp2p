--- conflicted
+++ resolved
@@ -54,14 +54,9 @@
     "test:electron-main": "aegir test -t electron-main"
   },
   "dependencies": {
-<<<<<<< HEAD
-    "@libp2p/interface": "^1.6.3",
-    "@libp2p/interface-internal": "^1.3.3",
-    "@libp2p/peer-id": "^4.2.3",
-=======
     "@libp2p/interface": "^1.7.0",
+    "@libp2p/interface-internal": "^1.3.4",
     "@libp2p/peer-id": "^4.2.4",
->>>>>>> 52ac5236
     "@multiformats/mafmt": "^12.1.6",
     "@multiformats/multiaddr": "^12.2.3"
   },
