{
  "name": "@libp2p/bootstrap",
  "version": "10.1.3",
  "description": "Peer discovery via a list of bootstrap peers",
  "license": "Apache-2.0 OR MIT",
  "homepage": "https://github.com/libp2p/js-libp2p/tree/main/packages/peer-discovery-bootstrap#readme",
  "repository": {
    "type": "git",
    "url": "git+https://github.com/libp2p/js-libp2p.git"
  },
  "bugs": {
    "url": "https://github.com/libp2p/js-libp2p/issues"
  },
  "publishConfig": {
    "access": "public",
    "provenance": true
  },
  "keywords": [
    "IPFS"
  ],
  "type": "module",
  "types": "./dist/src/index.d.ts",
  "files": [
    "src",
    "dist",
    "!dist/test",
    "!**/*.tsbuildinfo"
  ],
  "exports": {
    ".": {
      "types": "./src/index.d.ts",
      "import": "./dist/src/index.js"
    }
  },
  "eslintConfig": {
    "extends": "ipfs",
    "parserOptions": {
      "project": true,
      "sourceType": "module"
    }
  },
  "scripts": {
    "clean": "aegir clean",
    "lint": "aegir lint",
    "dep-check": "aegir dep-check",
    "doc-check": "aegir doc-check",
    "build": "aegir build",
    "test": "aegir test",
    "test:chrome": "aegir test -t browser --cov",
    "test:chrome-webworker": "aegir test -t webworker",
    "test:firefox": "aegir test -t browser -- --browser firefox",
    "test:firefox-webworker": "aegir test -t webworker -- --browser firefox",
    "test:node": "aegir test -t node --cov",
    "test:electron-main": "aegir test -t electron-main"
  },
  "dependencies": {
    "@libp2p/interface": "^1.6.2",
    "@libp2p/peer-id": "^4.2.2",
    "@multiformats/mafmt": "^12.1.6",
    "@multiformats/multiaddr": "^12.2.3"
  },
  "devDependencies": {
<<<<<<< HEAD
    "@libp2p/interface-compliance-tests": "^5.4.9",
    "@libp2p/logger": "^4.0.17",
    "aegir": "^44.0.1",
=======
    "@libp2p/interface-compliance-tests": "^5.4.10",
    "@libp2p/logger": "^4.0.18",
    "aegir": "^43.0.1",
>>>>>>> 4c755757
    "sinon-ts": "^2.0.0"
  },
  "sideEffects": false
}<|MERGE_RESOLUTION|>--- conflicted
+++ resolved
@@ -60,15 +60,9 @@
     "@multiformats/multiaddr": "^12.2.3"
   },
   "devDependencies": {
-<<<<<<< HEAD
-    "@libp2p/interface-compliance-tests": "^5.4.9",
-    "@libp2p/logger": "^4.0.17",
-    "aegir": "^44.0.1",
-=======
     "@libp2p/interface-compliance-tests": "^5.4.10",
     "@libp2p/logger": "^4.0.18",
-    "aegir": "^43.0.1",
->>>>>>> 4c755757
+    "aegir": "^44.0.1",
     "sinon-ts": "^2.0.0"
   },
   "sideEffects": false
