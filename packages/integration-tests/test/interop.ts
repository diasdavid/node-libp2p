--- conflicted
+++ resolved
@@ -12,11 +12,8 @@
 import { kadDHT, passthroughMapper } from '@libp2p/kad-dht'
 import { logger } from '@libp2p/logger'
 import { mplex } from '@libp2p/mplex'
-<<<<<<< HEAD
-=======
 import { peerIdFromKeys } from '@libp2p/peer-id'
 import { plaintext } from '@libp2p/plaintext'
->>>>>>> c858160e
 import { tcp } from '@libp2p/tcp'
 import { tls } from '@libp2p/tls'
 import { multiaddr } from '@multiformats/multiaddr'
