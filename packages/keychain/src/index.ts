--- conflicted
+++ resolved
@@ -91,29 +91,11 @@
    * @example
    *
    * ```TypeScript
-<<<<<<< HEAD
    * import { generateKeyPair } from '@libp2p/crypto/keys'
    *
    * const key = await generateKeyPair('Ed25519')
    * const keyInfo = await libp2p.keychain.importKey('my-key', key)
    * const keyInfo2 = await libp2p.keychain.findKeyByName(keyInfo.name)
-=======
-   * await libp2p.services.keychain.createKey('keyTest', 'RSA', 4096)
-   * const pemKey = await libp2p.services.keychain.exportKey('keyTest', 'password123')
-   * ```
-   */
-  exportKey(name: string, password: string): Promise<Multibase<'m'>>
-
-  /**
-   * Import a new key from a PEM encoded PKCS #8 string.
-   *
-   * @example
-   *
-   * ```TypeScript
-   * await libp2p.services.keychain.createKey('keyTest', 'RSA', 4096)
-   * const pemKey = await libp2p.services.keychain.exportKey('keyTest', 'password123')
-   * const keyInfo = await libp2p.services.keychain.importKey('keyTestImport', pemKey, 'password123')
->>>>>>> b0aa059e
    * ```
    */
   findKeyByName(name: string): Promise<KeyInfo>
@@ -124,26 +106,11 @@
    * @example
    *
    * ```TypeScript
-<<<<<<< HEAD
    * import { generateKeyPair } from '@libp2p/crypto/keys'
    *
    * const key = await generateKeyPair('Ed25519')
    * const keyInfo = await libp2p.keychain.importKey('my-key', key)
    * const keyInfo2 = await libp2p.keychain.findKeyById(keyInfo.id)
-=======
-   * const keyInfo = await libp2p.services.keychain.importPeer('keyTestImport', peerIdFromString('12D3Foo...'))
-   * ```
-   */
-  importPeer(name: string, peerId: PeerId): Promise<KeyInfo>
-
-  /**
-   * Export an existing key as a PeerId
-   *
-   * @example
-   *
-   * ```TypeScript
-   * const peerId = await libp2p.services.keychain.exportPeerId('key-name')
->>>>>>> b0aa059e
    * ```
    */
   findKeyById (id: string): Promise<KeyInfo>
@@ -154,14 +121,10 @@
    * @example
    *
    * ```TypeScript
-<<<<<<< HEAD
    * import { generateKeyPair } from '@libp2p/crypto/keys'
    *
    * const key = await generateKeyPair('Ed25519')
    * const keyInfo = await libp2p.keychain.importKey('my-key', key)
-=======
-   * const keyInfo = await libp2p.services.keychain.createKey('keyTest', 'RSA', 4096)
->>>>>>> b0aa059e
    * ```
    */
   importKey(name: string, key: PrivateKey): Promise<KeyInfo>
@@ -172,15 +135,11 @@
    * @example
    *
    * ```TypeScript
-<<<<<<< HEAD
    * import { generateKeyPair } from '@libp2p/crypto/keys'
    *
    * const key = await generateKeyPair('Ed25519')
    * const keyInfo = await libp2p.keychain.importKey('my-key', key)
    * const key = await libp2p.keychain.exportKey(keyInfo.id)
-=======
-   * const keyInfos = await libp2p.services.keychain.listKeys()
->>>>>>> b0aa059e
    * ```
    */
   exportKey(name: string): Promise<PrivateKey>
@@ -211,33 +170,12 @@
   renameKey(oldName: string, newName: string): Promise<KeyInfo>
 
   /**
-<<<<<<< HEAD
    * List all the keys.
-=======
-   * Find a key by it's id.
    *
    * @example
    *
    * ```TypeScript
-   * const keyInfo = await libp2p.services.keychain.createKey('keyTest', 'RSA', 4096)
-   * const keyInfo2 = await libp2p.services.keychain.findKeyById(keyInfo.id)
-   * ```
-   */
-  findKeyById(id: string): Promise<KeyInfo>
-
-  /**
-   * Find a key by it's name.
->>>>>>> b0aa059e
-   *
-   * @example
-   *
-   * ```TypeScript
-<<<<<<< HEAD
    * const keyInfos = await libp2p.keychain.listKeys()
-=======
-   * const keyInfo = await libp2p.services.keychain.createKey('keyTest', 'RSA', 4096)
-   * const keyInfo2 = await libp2p.services.keychain.findKeyByName('keyTest')
->>>>>>> b0aa059e
    * ```
    */
   listKeys(): Promise<KeyInfo[]>
