{
  "name": "@libp2p/keychain",
  "version": "4.1.5",
  "description": "Key management and cryptographically protected messages",
  "license": "Apache-2.0 OR MIT",
  "homepage": "https://github.com/libp2p/js-libp2p/tree/main/packages/keychain#readme",
  "repository": {
    "type": "git",
    "url": "git+https://github.com/libp2p/js-libp2p.git"
  },
  "bugs": {
    "url": "https://github.com/libp2p/js-libp2p/issues"
  },
  "publishConfig": {
    "access": "public",
    "provenance": true
  },
  "keywords": [
    "IPFS",
    "crypto",
    "encryption",
    "keys",
    "libp2p",
    "secure"
  ],
  "type": "module",
  "types": "./dist/src/index.d.ts",
  "files": [
    "src",
    "dist",
    "!dist/test",
    "!**/*.tsbuildinfo"
  ],
  "exports": {
    ".": {
      "types": "./src/index.d.ts",
      "import": "./dist/src/index.js"
    }
  },
  "eslintConfig": {
    "extends": "ipfs",
    "parserOptions": {
      "project": true,
      "sourceType": "module"
    }
  },
  "scripts": {
    "clean": "aegir clean",
    "lint": "aegir lint",
    "dep-check": "aegir dep-check",
    "doc-check": "aegir doc-check",
    "build": "aegir build",
    "test": "aegir test",
    "test:chrome": "aegir test -t browser --cov",
    "test:chrome-webworker": "aegir test -t webworker",
    "test:firefox": "aegir test -t browser -- --browser firefox",
    "test:firefox-webworker": "aegir test -t webworker -- --browser firefox",
    "test:node": "aegir test -t node --cov",
    "test:electron-main": "aegir test -t electron-main"
  },
  "dependencies": {
<<<<<<< HEAD
    "@libp2p/crypto": "^4.1.8",
    "@libp2p/interface": "^1.6.3",
    "@libp2p/peer-id": "^4.2.3",
    "interface-datastore": "^8.3.0",
=======
    "@libp2p/crypto": "^4.1.9",
    "@libp2p/interface": "^1.7.0",
    "@libp2p/peer-id": "^4.2.4",
    "interface-datastore": "^8.2.11",
>>>>>>> 52ac5236
    "merge-options": "^3.0.4",
    "multiformats": "^13.1.0",
    "sanitize-filename": "^1.6.3",
    "uint8arrays": "^5.1.0"
  },
  "devDependencies": {
    "@libp2p/logger": "^4.0.20",
    "@libp2p/peer-id-factory": "^4.2.4",
    "aegir": "^44.0.1",
    "datastore-core": "^10.0.0"
  },
  "sideEffects": false
}<|MERGE_RESOLUTION|>--- conflicted
+++ resolved
@@ -59,17 +59,10 @@
     "test:electron-main": "aegir test -t electron-main"
   },
   "dependencies": {
-<<<<<<< HEAD
-    "@libp2p/crypto": "^4.1.8",
-    "@libp2p/interface": "^1.6.3",
-    "@libp2p/peer-id": "^4.2.3",
-    "interface-datastore": "^8.3.0",
-=======
     "@libp2p/crypto": "^4.1.9",
     "@libp2p/interface": "^1.7.0",
     "@libp2p/peer-id": "^4.2.4",
     "interface-datastore": "^8.2.11",
->>>>>>> 52ac5236
     "merge-options": "^3.0.4",
     "multiformats": "^13.1.0",
     "sanitize-filename": "^1.6.3",
