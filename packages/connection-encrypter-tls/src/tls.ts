/**
 * @packageDocumentation
 *
 * Implements the spec at https://github.com/libp2p/specs/blob/master/tls/tls.md
 *
 * @example
 *
 * ```typescript
 * import { createLibp2p } from 'libp2p'
 * import { tls } from '@libp2p/tls'
 *
 * const node = await createLibp2p({
 *   // ...other options
 *   connectionEncryption: [
 *     tls()
 *   ]
 * })
 * ```
 */

import { TLSSocket, type TLSSocketOptions, connect } from 'node:tls'
import { serviceCapabilities } from '@libp2p/interface'
import { HandshakeTimeoutError } from './errors.js'
import { generateCertificate, verifyPeerCertificate, itToStream, streamToIt } from './utils.js'
import { PROTOCOL } from './index.js'
<<<<<<< HEAD
import type { TLSComponents, TLSInit } from './index.js'
import type { MultiaddrConnection, ConnectionEncrypter, SecuredConnection, PeerId, Logger, PrivateKey } from '@libp2p/interface'
=======
import type { TLSComponents } from './index.js'
import type { MultiaddrConnection, ConnectionEncrypter, SecuredConnection, PeerId, Logger, SecureConnectionOptions } from '@libp2p/interface'
>>>>>>> b0aa059e
import type { Duplex } from 'it-stream-types'
import type { Uint8ArrayList } from 'uint8arraylist'

export class TLS implements ConnectionEncrypter {
  public protocol: string = PROTOCOL
  private readonly log: Logger
<<<<<<< HEAD
  private readonly privateKey: PrivateKey
  private readonly timeout: number
=======
  private readonly peerId: PeerId
>>>>>>> b0aa059e

  constructor (components: TLSComponents) {
    this.log = components.logger.forComponent('libp2p:tls')
<<<<<<< HEAD
    this.privateKey = components.privateKey
    this.timeout = init.timeout ?? 1000
=======
    this.peerId = components.peerId
>>>>>>> b0aa059e
  }

  readonly [Symbol.toStringTag] = '@libp2p/tls'

  readonly [serviceCapabilities]: string[] = [
    '@libp2p/connection-encryption'
  ]

  async secureInbound <Stream extends Duplex<AsyncGenerator<Uint8Array | Uint8ArrayList>> = MultiaddrConnection> (conn: Stream, options?: SecureConnectionOptions): Promise<SecuredConnection<Stream>> {
    return this._encrypt(conn, true, options)
  }

  async secureOutbound <Stream extends Duplex<AsyncGenerator<Uint8Array | Uint8ArrayList>> = MultiaddrConnection> (conn: Stream, options?: SecureConnectionOptions): Promise<SecuredConnection<Stream>> {
    return this._encrypt(conn, false, options)
  }

  /**
   * Encrypt connection
   */
  async _encrypt <Stream extends Duplex<AsyncGenerator<Uint8Array | Uint8ArrayList>> = MultiaddrConnection> (conn: Stream, isServer: boolean, options?: SecureConnectionOptions): Promise<SecuredConnection<Stream>> {
    const opts: TLSSocketOptions = {
      ...await generateCertificate(this.privateKey),
      isServer,
      // require TLS 1.3 or later
      minVersion: 'TLSv1.3',
      maxVersion: 'TLSv1.3',
      // accept self-signed certificates
      rejectUnauthorized: false
    }

    let socket: TLSSocket

    if (isServer) {
      socket = new TLSSocket(itToStream(conn), {
        ...opts,
        // require clients to send certificates
        requestCert: true
      })
    } else {
      socket = connect({
        socket: itToStream(conn),
        ...opts
      })
    }

    return new Promise((resolve, reject) => {
      options?.signal?.addEventListener('abort', () => {
        socket.destroy(new HandshakeTimeoutError())
      })

      const verifyRemote = (): void => {
        const remote = socket.getPeerCertificate()

        verifyPeerCertificate(remote.raw, options?.remotePeer, this.log)
          .then(remotePeer => {
            this.log('remote certificate ok, remote peer %p', remotePeer)

            resolve({
              remotePeer,
              conn: {
                ...conn,
                ...streamToIt(socket)
              }
            })
          })
          .catch((err: Error) => {
            reject(err)
          })
      }

      socket.on('error', (err: Error) => {
        reject(err)
      })
      socket.once('secure', (evt) => {
        this.log('verifying remote certificate')
        verifyRemote()
      })
    })
  }
}<|MERGE_RESOLUTION|>--- conflicted
+++ resolved
@@ -23,34 +23,19 @@
 import { HandshakeTimeoutError } from './errors.js'
 import { generateCertificate, verifyPeerCertificate, itToStream, streamToIt } from './utils.js'
 import { PROTOCOL } from './index.js'
-<<<<<<< HEAD
-import type { TLSComponents, TLSInit } from './index.js'
-import type { MultiaddrConnection, ConnectionEncrypter, SecuredConnection, PeerId, Logger, PrivateKey } from '@libp2p/interface'
-=======
 import type { TLSComponents } from './index.js'
-import type { MultiaddrConnection, ConnectionEncrypter, SecuredConnection, PeerId, Logger, SecureConnectionOptions } from '@libp2p/interface'
->>>>>>> b0aa059e
+import type { MultiaddrConnection, ConnectionEncrypter, SecuredConnection, Logger, SecureConnectionOptions, PrivateKey } from '@libp2p/interface'
 import type { Duplex } from 'it-stream-types'
 import type { Uint8ArrayList } from 'uint8arraylist'
 
 export class TLS implements ConnectionEncrypter {
   public protocol: string = PROTOCOL
   private readonly log: Logger
-<<<<<<< HEAD
   private readonly privateKey: PrivateKey
-  private readonly timeout: number
-=======
-  private readonly peerId: PeerId
->>>>>>> b0aa059e
 
   constructor (components: TLSComponents) {
     this.log = components.logger.forComponent('libp2p:tls')
-<<<<<<< HEAD
     this.privateKey = components.privateKey
-    this.timeout = init.timeout ?? 1000
-=======
-    this.peerId = components.peerId
->>>>>>> b0aa059e
   }
 
   readonly [Symbol.toStringTag] = '@libp2p/tls'
