/**
 * @packageDocumentation
 *
 * A set of components to be extended in order to create a pubsub implementation.
 *
 * @example
 *
 * ```TypeScript
 * import { PubSubBaseProtocol } from '@libp2p/pubsub'
 * import type { PubSubRPC, PublishResult, PubSubRPCMessage, PeerId, Message } from '@libp2p/interface'
 * import type { Uint8ArrayList } from 'uint8arraylist'
 *
 * class MyPubsubImplementation extends PubSubBaseProtocol {
 *   decodeRpc (bytes: Uint8Array | Uint8ArrayList): PubSubRPC {
 *     throw new Error('Not implemented')
 *   }
 *
 *   encodeRpc (rpc: PubSubRPC): Uint8Array {
 *     throw new Error('Not implemented')
 *   }
 *
 *   encodeMessage (rpc: PubSubRPCMessage): Uint8Array {
 *     throw new Error('Not implemented')
 *   }
 *
 *   async publishMessage (sender: PeerId, message: Message): Promise<PublishResult> {
 *     throw new Error('Not implemented')
 *   }
 * }
 * ```
 */

<<<<<<< HEAD
import { TypedEventEmitter, CustomEvent, TopicValidatorResult, InvalidMessageError, NotStartedError, InvalidParametersError } from '@libp2p/interface'
=======
import { CodeError, TypedEventEmitter, TopicValidatorResult } from '@libp2p/interface'
>>>>>>> 58ec62cb
import { PeerMap, PeerSet } from '@libp2p/peer-collections'
import { pipe } from 'it-pipe'
import Queue from 'p-queue'
import { PeerStreams as PeerStreamsImpl } from './peer-streams.js'
import {
  signMessage,
  verifySignature
} from './sign.js'
import { toMessage, ensureArray, noSignMsgId, msgId, toRpcMessage, randomSeqno } from './utils.js'
import type { PubSub, Message, StrictNoSign, StrictSign, PubSubInit, PubSubEvents, PeerStreams, PubSubRPCMessage, PubSubRPC, PubSubRPCSubscription, SubscriptionChangeData, PublishResult, TopicValidatorFn, ComponentLogger, Logger, Connection, PeerId } from '@libp2p/interface'
import type { IncomingStreamData, Registrar } from '@libp2p/interface-internal'
import type { Uint8ArrayList } from 'uint8arraylist'

export interface PubSubComponents {
  peerId: PeerId
  registrar: Registrar
  logger: ComponentLogger
}

/**
 * PubSubBaseProtocol handles the peers and connections logic for pubsub routers
 * and specifies the API that pubsub routers should have.
 */
export abstract class PubSubBaseProtocol<Events extends Record<string, any> = PubSubEvents> extends TypedEventEmitter<Events> implements PubSub<Events> {
  protected log: Logger

  public started: boolean
  /**
   * Map of topics to which peers are subscribed to
   */
  public topics: Map<string, PeerSet>
  /**
   * List of our subscriptions
   */
  public subscriptions: Set<string>
  /**
   * Map of peer streams
   */
  public peers: PeerMap<PeerStreams>
  /**
   * The signature policy to follow by default
   */
  public globalSignaturePolicy: typeof StrictNoSign | typeof StrictSign
  /**
   * If router can relay received messages, even if not subscribed
   */
  public canRelayMessage: boolean
  /**
   * if publish should emit to self, if subscribed
   */
  public emitSelf: boolean
  /**
   * Topic validator map
   *
   * Keyed by topic
   * Topic validators are functions with the following input:
   */
  public topicValidators: Map<string, TopicValidatorFn>
  public queue: Queue
  public multicodecs: string[]
  public components: PubSubComponents

  private _registrarTopologyIds: string[] | undefined
  protected enabled: boolean
  private readonly maxInboundStreams: number
  private readonly maxOutboundStreams: number

  constructor (components: PubSubComponents, props: PubSubInit) {
    super()

    const {
      multicodecs = [],
      globalSignaturePolicy = 'StrictSign',
      canRelayMessage = false,
      emitSelf = false,
      messageProcessingConcurrency = 10,
      maxInboundStreams = 1,
      maxOutboundStreams = 1
    } = props

    this.log = components.logger.forComponent('libp2p:pubsub')
    this.components = components
    this.multicodecs = ensureArray(multicodecs)
    this.enabled = props.enabled !== false
    this.started = false
    this.topics = new Map()
    this.subscriptions = new Set()
    this.peers = new PeerMap<PeerStreams>()
    this.globalSignaturePolicy = globalSignaturePolicy === 'StrictNoSign' ? 'StrictNoSign' : 'StrictSign'
    this.canRelayMessage = canRelayMessage
    this.emitSelf = emitSelf
    this.topicValidators = new Map()
    this.queue = new Queue({ concurrency: messageProcessingConcurrency })
    this.maxInboundStreams = maxInboundStreams
    this.maxOutboundStreams = maxOutboundStreams

    this._onIncomingStream = this._onIncomingStream.bind(this)
    this._onPeerConnected = this._onPeerConnected.bind(this)
    this._onPeerDisconnected = this._onPeerDisconnected.bind(this)
  }

  // LIFECYCLE METHODS

  /**
   * Register the pubsub protocol onto the libp2p node.
   */
  async start (): Promise<void> {
    if (this.started || !this.enabled) {
      return
    }

    this.log('starting')

    const registrar = this.components.registrar
    // Incoming streams
    // Called after a peer dials us
    await Promise.all(this.multicodecs.map(async multicodec => {
      await registrar.handle(multicodec, this._onIncomingStream, {
        maxInboundStreams: this.maxInboundStreams,
        maxOutboundStreams: this.maxOutboundStreams
      })
    }))

    // register protocol with topology
    // Topology callbacks called on connection manager changes
    const topology = {
      onConnect: this._onPeerConnected,
      onDisconnect: this._onPeerDisconnected
    }
    this._registrarTopologyIds = await Promise.all(this.multicodecs.map(async multicodec => registrar.register(multicodec, topology)))

    this.log('started')
    this.started = true
  }

  /**
   * Unregister the pubsub protocol and the streams with other peers will be closed.
   */
  async stop (): Promise<void> {
    if (!this.started || !this.enabled) {
      return
    }

    const registrar = this.components.registrar

    // unregister protocol and handlers
    if (this._registrarTopologyIds != null) {
      this._registrarTopologyIds?.forEach(id => {
        registrar.unregister(id)
      })
    }

    await Promise.all(this.multicodecs.map(async multicodec => {
      await registrar.unhandle(multicodec)
    }))

    this.log('stopping')
    for (const peerStreams of this.peers.values()) {
      peerStreams.close()
    }

    this.peers.clear()
    this.subscriptions = new Set()
    this.started = false
    this.log('stopped')
  }

  isStarted (): boolean {
    return this.started
  }

  /**
   * On an inbound stream opened
   */
  protected _onIncomingStream (data: IncomingStreamData): void {
    const { stream, connection } = data
    const peerId = connection.remotePeer

    if (stream.protocol == null) {
      stream.abort(new Error('Stream was not multiplexed'))
      return
    }

    const peer = this.addPeer(peerId, stream.protocol)
    const inboundStream = peer.attachInboundStream(stream)

    this.processMessages(peerId, inboundStream, peer)
      .catch(err => { this.log(err) })
  }

  /**
   * Registrar notifies an established connection with pubsub protocol
   */
  protected _onPeerConnected (peerId: PeerId, conn: Connection): void {
    this.log('connected %p', peerId)

    // if this connection is already in use for pubsub, ignore it
    if (conn.streams.find(stream => stream.direction === 'outbound' && stream.protocol != null && this.multicodecs.includes(stream.protocol)) != null) {
      this.log('outbound pubsub streams already present on connection from %p', peerId)
      return
    }

    void Promise.resolve().then(async () => {
      try {
        const stream = await conn.newStream(this.multicodecs)

        if (stream.protocol == null) {
          stream.abort(new Error('Stream was not multiplexed'))
          return
        }

        const peer = this.addPeer(peerId, stream.protocol)
        await peer.attachOutboundStream(stream)
      } catch (err: any) {
        this.log.error(err)
      }

      // Immediately send my own subscriptions to the newly established conn
      this.send(peerId, { subscriptions: Array.from(this.subscriptions).map(sub => sub.toString()), subscribe: true })
    })
      .catch(err => {
        this.log.error(err)
      })
  }

  /**
   * Registrar notifies a closing connection with pubsub protocol
   */
  protected _onPeerDisconnected (peerId: PeerId, conn?: Connection): void {
    const idB58Str = peerId.toString()

    this.log('connection ended', idB58Str)
    this._removePeer(peerId)
  }

  /**
   * Notifies the router that a peer has been connected
   */
  addPeer (peerId: PeerId, protocol: string): PeerStreams {
    const existing = this.peers.get(peerId)

    // If peer streams already exists, do nothing
    if (existing != null) {
      return existing
    }

    // else create a new peer streams
    this.log('new peer %p', peerId)

    const peerStreams: PeerStreams = new PeerStreamsImpl(this.components, {
      id: peerId,
      protocol
    })

    this.peers.set(peerId, peerStreams)
    peerStreams.addEventListener('close', () => this._removePeer(peerId), {
      once: true
    })

    return peerStreams
  }

  /**
   * Notifies the router that a peer has been disconnected
   */
  protected _removePeer (peerId: PeerId): PeerStreams | undefined {
    const peerStreams = this.peers.get(peerId)
    if (peerStreams == null) {
      return
    }

    // close peer streams
    peerStreams.close()

    // delete peer streams
    this.log('delete peer %p', peerId)
    this.peers.delete(peerId)

    // remove peer from topics map
    for (const peers of this.topics.values()) {
      peers.delete(peerId)
    }

    return peerStreams
  }

  // MESSAGE METHODS

  /**
   * Responsible for processing each RPC message received by other peers.
   */
  async processMessages (peerId: PeerId, stream: AsyncIterable<Uint8ArrayList>, peerStreams: PeerStreams): Promise<void> {
    try {
      await pipe(
        stream,
        async (source) => {
          for await (const data of source) {
            const rpcMsg = this.decodeRpc(data)
            const messages: PubSubRPCMessage[] = []

            for (const msg of (rpcMsg.messages ?? [])) {
              if (msg.from == null || msg.data == null || msg.topic == null) {
                this.log('message from %p was missing from, data or topic fields, dropping', peerId)
                continue
              }

              messages.push({
                from: msg.from,
                data: msg.data,
                topic: msg.topic,
                sequenceNumber: msg.sequenceNumber ?? undefined,
                signature: msg.signature ?? undefined,
                key: msg.key ?? undefined
              })
            }

            // Since processRpc may be overridden entirely in unsafe ways,
            // the simplest/safest option here is to wrap in a function and capture all errors
            // to prevent a top-level unhandled exception
            // This processing of rpc messages should happen without awaiting full validation/execution of prior messages
            this.processRpc(peerId, peerStreams, {
              subscriptions: (rpcMsg.subscriptions ?? []).map(sub => ({
                subscribe: Boolean(sub.subscribe),
                topic: sub.topic ?? ''
              })),
              messages
            })
              .catch(err => { this.log(err) })
          }
        }
      )
    } catch (err: any) {
      this._onPeerDisconnected(peerStreams.id, err)
    }
  }

  /**
   * Handles an rpc request from a peer
   */
  async processRpc (from: PeerId, peerStreams: PeerStreams, rpc: PubSubRPC): Promise<boolean> {
    if (!this.acceptFrom(from)) {
      this.log('received message from unacceptable peer %p', from)
      return false
    }

    this.log('rpc from %p', from)

    const { subscriptions, messages } = rpc

    if (subscriptions != null && subscriptions.length > 0) {
      this.log('subscription update from %p', from)

      // update peer subscriptions
      subscriptions.forEach((subOpt) => {
        this.processRpcSubOpt(from, subOpt)
      })

      super.dispatchEvent(new CustomEvent<SubscriptionChangeData>('subscription-change', {
        detail: {
          peerId: peerStreams.id,
          subscriptions: subscriptions.map(({ topic, subscribe }) => ({
            topic: `${topic ?? ''}`,
            subscribe: Boolean(subscribe)
          }))
        }
      }))
    }

    if (messages != null && messages.length > 0) {
      this.log('messages from %p', from)

      this.queue.addAll(messages.map(message => async () => {
        if (message.topic == null || (!this.subscriptions.has(message.topic) && !this.canRelayMessage)) {
          this.log('received message we didn\'t subscribe to. Dropping.')
          return false
        }

        try {
          const msg = await toMessage(message)

          await this.processMessage(from, msg)
        } catch (err: any) {
          this.log.error(err)
        }
      }))
        .catch(err => { this.log(err) })
    }

    return true
  }

  /**
   * Handles a subscription change from a peer
   */
  processRpcSubOpt (id: PeerId, subOpt: PubSubRPCSubscription): void {
    const t = subOpt.topic

    if (t == null) {
      return
    }

    let topicSet = this.topics.get(t)
    if (topicSet == null) {
      topicSet = new PeerSet()
      this.topics.set(t, topicSet)
    }

    if (subOpt.subscribe === true) {
      // subscribe peer to new topic
      topicSet.add(id)
    } else {
      // unsubscribe from existing topic
      topicSet.delete(id)
    }
  }

  /**
   * Handles a message from a peer
   */
  async processMessage (from: PeerId, msg: Message): Promise<void> {
    if (this.components.peerId.equals(from) && !this.emitSelf) {
      return
    }

    // Ensure the message is valid before processing it
    try {
      await this.validate(from, msg)
    } catch (err: any) {
      this.log('Message is invalid, dropping it. %O', err)
      return
    }

    if (this.subscriptions.has(msg.topic)) {
      const isFromSelf = this.components.peerId.equals(from)

      if (!isFromSelf || this.emitSelf) {
        super.dispatchEvent(new CustomEvent<Message>('message', {
          detail: msg
        }))
      }
    }

    await this.publishMessage(from, msg)
  }

  /**
   * The default msgID implementation
   * Child class can override this.
   */
  getMsgId (msg: Message): Promise<Uint8Array> | Uint8Array {
    const signaturePolicy = this.globalSignaturePolicy
    switch (signaturePolicy) {
      case 'StrictSign':
        if (msg.type !== 'signed') {
          throw new InvalidMessageError('Message type should be "signed" when signature policy is StrictSign but it was not')
        }

        if (msg.sequenceNumber == null) {
          throw new InvalidMessageError('Need seqno when signature policy is StrictSign but it was missing')
        }

        if (msg.key == null) {
          throw new InvalidMessageError('Need key when signature policy is StrictSign but it was missing')
        }

        return msgId(msg.key, msg.sequenceNumber)
      case 'StrictNoSign':
        return noSignMsgId(msg.data)
      default:
        throw new InvalidMessageError('Cannot get message id: unhandled signature policy')
    }
  }

  /**
   * Whether to accept a message from a peer
   * Override to create a graylist
   */
  acceptFrom (id: PeerId): boolean {
    return true
  }

  /**
   * Decode Uint8Array into an RPC object.
   * This can be override to use a custom router protobuf.
   */
  abstract decodeRpc (bytes: Uint8Array | Uint8ArrayList): PubSubRPC

  /**
   * Encode RPC object into a Uint8Array.
   * This can be override to use a custom router protobuf.
   */
  abstract encodeRpc (rpc: PubSubRPC): Uint8Array

  /**
   * Encode RPC object into a Uint8Array.
   * This can be override to use a custom router protobuf.
   */
  abstract encodeMessage (rpc: PubSubRPCMessage): Uint8Array

  /**
   * Send an rpc object to a peer
   */
  send (peer: PeerId, data: { messages?: Message[], subscriptions?: string[], subscribe?: boolean }): void {
    const { messages, subscriptions, subscribe } = data

    this.sendRpc(peer, {
      subscriptions: (subscriptions ?? []).map(str => ({ topic: str, subscribe: Boolean(subscribe) })),
      messages: (messages ?? []).map(toRpcMessage)
    })
  }

  /**
   * Send an rpc object to a peer
   */
  sendRpc (peer: PeerId, rpc: PubSubRPC): void {
    const peerStreams = this.peers.get(peer)

    if (peerStreams == null) {
      this.log.error('Cannot send RPC to %p as there are no streams to it available', peer)

      return
    }

    if (!peerStreams.isWritable) {
      this.log.error('Cannot send RPC to %p as there is no outbound stream to it available', peer)

      return
    }

    peerStreams.write(this.encodeRpc(rpc))
  }

  /**
   * Validates the given message. The signature will be checked for authenticity.
   * Throws an error on invalid messages
   */
  async validate (from: PeerId, message: Message): Promise<void> { // eslint-disable-line require-await
    const signaturePolicy = this.globalSignaturePolicy
    switch (signaturePolicy) {
      case 'StrictNoSign':
        if (message.type !== 'unsigned') {
          throw new InvalidMessageError('Message type should be "unsigned" when signature policy is StrictNoSign but it was not')
        }

        // @ts-expect-error should not be present
        if (message.signature != null) {
          throw new InvalidMessageError('StrictNoSigning: signature should not be present')
        }

        // @ts-expect-error should not be present
        if (message.key != null) {
          throw new InvalidMessageError('StrictNoSigning: key should not be present')
        }

        // @ts-expect-error should not be present
        if (message.sequenceNumber != null) {
          throw new InvalidMessageError('StrictNoSigning: seqno should not be present')
        }
        break
      case 'StrictSign':
        if (message.type !== 'signed') {
          throw new InvalidMessageError('Message type should be "signed" when signature policy is StrictSign but it was not')
        }

        if (message.signature == null) {
          throw new InvalidMessageError('StrictSigning: Signing required and no signature was present')
        }

        if (message.sequenceNumber == null) {
          throw new InvalidMessageError('StrictSigning: Signing required and no sequenceNumber was present')
        }

        if (!(await verifySignature(message, this.encodeMessage.bind(this)))) {
          throw new InvalidMessageError('StrictSigning: Invalid message signature')
        }

        break
      default:
        throw new InvalidMessageError('Cannot validate message: unhandled signature policy')
    }

    const validatorFn = this.topicValidators.get(message.topic)
    if (validatorFn != null) {
      const result = await validatorFn(from, message)
      if (result === TopicValidatorResult.Reject || result === TopicValidatorResult.Ignore) {
        throw new InvalidMessageError('Message validation failed')
      }
    }
  }

  /**
   * Normalizes the message and signs it, if signing is enabled.
   * Should be used by the routers to create the message to send.
   */
  async buildMessage (message: { from: PeerId, topic: string, data: Uint8Array, sequenceNumber: bigint }): Promise<Message> {
    const signaturePolicy = this.globalSignaturePolicy
    switch (signaturePolicy) {
      case 'StrictSign':
        return signMessage(this.components.peerId, message, this.encodeMessage.bind(this))
      case 'StrictNoSign':
        return Promise.resolve({
          type: 'unsigned',
          ...message
        })
      default:
        throw new InvalidMessageError('Cannot build message: unhandled signature policy')
    }
  }

  // API METHODS

  /**
   * Get a list of the peer-ids that are subscribed to one topic.
   */
  getSubscribers (topic: string): PeerId[] {
    if (!this.started) {
      throw new NotStartedError('not started yet')
    }

    if (topic == null) {
      throw new InvalidParametersError('Topic is required')
    }

    const peersInTopic = this.topics.get(topic.toString())

    if (peersInTopic == null) {
      return []
    }

    return Array.from(peersInTopic.values())
  }

  /**
   * Publishes messages to all subscribed peers
   */
  async publish (topic: string, data?: Uint8Array): Promise<PublishResult> {
    if (!this.started) {
      throw new Error('Pubsub has not started')
    }

    const message = {
      from: this.components.peerId,
      topic,
      data: data ?? new Uint8Array(0),
      sequenceNumber: randomSeqno()
    }

    this.log('publish topic: %s from: %p data: %m', topic, message.from, message.data)

    const rpcMessage = await this.buildMessage(message)
    let emittedToSelf = false

    // dispatch the event if we are interested
    if (this.emitSelf) {
      if (this.subscriptions.has(topic)) {
        emittedToSelf = true
        super.dispatchEvent(new CustomEvent<Message>('message', {
          detail: rpcMessage
        }))
      }
    }

    // send to all the other peers
    const result = await this.publishMessage(this.components.peerId, rpcMessage)

    if (emittedToSelf) {
      result.recipients = [...result.recipients, this.components.peerId]
    }

    return result
  }

  /**
   * Overriding the implementation of publish should handle the appropriate algorithms for the publish/subscriber implementation.
   * For example, a Floodsub implementation might simply publish each message to each topic for every peer.
   *
   * `sender` might be this peer, or we might be forwarding a message on behalf of another peer, in which case sender
   * is the peer we received the message from, which may not be the peer the message was created by.
   */
  abstract publishMessage (sender: PeerId, message: Message): Promise<PublishResult>

  /**
   * Subscribes to a given topic.
   */
  subscribe (topic: string): void {
    if (!this.started) {
      throw new Error('Pubsub has not started')
    }

    this.log('subscribe to topic: %s', topic)

    if (!this.subscriptions.has(topic)) {
      this.subscriptions.add(topic)

      for (const peerId of this.peers.keys()) {
        this.send(peerId, { subscriptions: [topic], subscribe: true })
      }
    }
  }

  /**
   * Unsubscribe from the given topic
   */
  unsubscribe (topic: string): void {
    if (!this.started) {
      throw new Error('Pubsub is not started')
    }

    super.removeEventListener(topic)

    const wasSubscribed = this.subscriptions.has(topic)

    this.log('unsubscribe from %s - am subscribed %s', topic, wasSubscribed)

    if (wasSubscribed) {
      this.subscriptions.delete(topic)

      for (const peerId of this.peers.keys()) {
        this.send(peerId, { subscriptions: [topic], subscribe: false })
      }
    }
  }

  /**
   * Get the list of topics which the peer is subscribed to.
   */
  getTopics (): string[] {
    if (!this.started) {
      throw new Error('Pubsub is not started')
    }

    return Array.from(this.subscriptions)
  }

  getPeers (): PeerId[] {
    if (!this.started) {
      throw new Error('Pubsub is not started')
    }

    return Array.from(this.peers.keys())
  }
}<|MERGE_RESOLUTION|>--- conflicted
+++ resolved
@@ -30,11 +30,7 @@
  * ```
  */
 
-<<<<<<< HEAD
-import { TypedEventEmitter, CustomEvent, TopicValidatorResult, InvalidMessageError, NotStartedError, InvalidParametersError } from '@libp2p/interface'
-=======
-import { CodeError, TypedEventEmitter, TopicValidatorResult } from '@libp2p/interface'
->>>>>>> 58ec62cb
+import { TypedEventEmitter, TopicValidatorResult, InvalidMessageError, NotStartedError, InvalidParametersError } from '@libp2p/interface'
 import { PeerMap, PeerSet } from '@libp2p/peer-collections'
 import { pipe } from 'it-pipe'
 import Queue from 'p-queue'
