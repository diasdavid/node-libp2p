--- conflicted
+++ resolved
@@ -58,15 +58,9 @@
     "wherearewe": "^2.0.1"
   },
   "devDependencies": {
-<<<<<<< HEAD
-    "@libp2p/logger": "^4.0.17",
-    "@libp2p/peer-id-factory": "^4.2.1",
-    "aegir": "^44.0.1",
-=======
     "@libp2p/logger": "^4.0.18",
     "@libp2p/peer-id-factory": "^4.2.2",
-    "aegir": "^43.0.1",
->>>>>>> 4c755757
+    "aegir": "^44.0.1",
     "sinon-ts": "^2.0.0"
   },
   "sideEffects": false
