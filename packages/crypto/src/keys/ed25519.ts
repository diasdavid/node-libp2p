import crypto from 'crypto'
<<<<<<< HEAD
=======
import { promisify } from 'util'
import { concat as uint8arrayConcat } from 'uint8arrays/concat'
>>>>>>> 4a474d54
import { fromString as uint8arrayFromString } from 'uint8arrays/from-string'
import { toString as uint8arrayToString } from 'uint8arrays/to-string'
import type { Uint8ArrayKeyPair } from './interface.js'
import type { Uint8ArrayList } from 'uint8arraylist'

const keypair = crypto.generateKeyPairSync

const PUBLIC_KEY_BYTE_LENGTH = 32
const PRIVATE_KEY_BYTE_LENGTH = 64 // private key is actually 32 bytes but for historical reasons we concat private and public keys
const KEYS_BYTE_LENGTH = 32
const SIGNATURE_BYTE_LENGTH = 64

export { PUBLIC_KEY_BYTE_LENGTH as publicKeyLength }
export { PRIVATE_KEY_BYTE_LENGTH as privateKeyLength }

function derivePublicKey (privateKey: Uint8Array): Uint8Array {
  const keyObject = crypto.createPrivateKey({
    format: 'jwk',
    key: {
      crv: 'Ed25519',
      x: '',
      d: uint8arrayToString(privateKey, 'base64url'),
      kty: 'OKP'
    }
  })
  const jwk = keyObject.export({
    format: 'jwk'
  })

  if (jwk.x == null || jwk.x === '') {
    throw new Error('Could not export JWK public key')
  }

  return uint8arrayFromString(jwk.x, 'base64url')
}

export function generateKey (): Uint8ArrayKeyPair {
  const key = keypair('ed25519', {
    publicKeyEncoding: { type: 'spki', format: 'jwk' },
    privateKeyEncoding: { type: 'pkcs8', format: 'jwk' }
  })

  // @ts-expect-error node types are missing jwk as a format
  const privateKeyRaw = uint8arrayFromString(key.privateKey.d, 'base64url')
  // @ts-expect-error node types are missing jwk as a format
  const publicKeyRaw = uint8arrayFromString(key.privateKey.x, 'base64url')

  return {
    privateKey: uint8arrayConcat([privateKeyRaw, publicKeyRaw], privateKeyRaw.byteLength + publicKeyRaw.byteLength),
    publicKey: publicKeyRaw
  }
}

/**
 * Generate keypair from a 32 byte uint8array
 */
export function generateKeyFromSeed (seed: Uint8Array): Uint8ArrayKeyPair {
  if (seed.length !== KEYS_BYTE_LENGTH) {
    throw new TypeError('"seed" must be 32 bytes in length.')
  } else if (!(seed instanceof Uint8Array)) {
    throw new TypeError('"seed" must be a node.js Buffer, or Uint8Array.')
  }

  // based on node forges algorithm, the seed is used directly as private key
  const publicKeyRaw = derivePublicKey(seed)

  return {
    privateKey: uint8arrayConcat([seed, publicKeyRaw], seed.byteLength + publicKeyRaw.byteLength),
    publicKey: publicKeyRaw
  }
}

<<<<<<< HEAD
export function hashAndSign (key: Uint8Array, msg: Uint8Array): Buffer {
=======
export async function hashAndSign (key: Uint8Array, msg: Uint8Array | Uint8ArrayList): Promise<Buffer> {
>>>>>>> 4a474d54
  if (!(key instanceof Uint8Array)) {
    throw new TypeError('"key" must be a node.js Buffer, or Uint8Array.')
  }

  let privateKey: Uint8Array
  let publicKey: Uint8Array

  if (key.byteLength === PRIVATE_KEY_BYTE_LENGTH) {
    privateKey = key.subarray(0, 32)
    publicKey = key.subarray(32)
  } else if (key.byteLength === KEYS_BYTE_LENGTH) {
    privateKey = key.subarray(0, 32)
    publicKey = derivePublicKey(privateKey)
  } else {
    throw new TypeError('"key" must be 64 or 32 bytes in length.')
  }

  const obj = crypto.createPrivateKey({
    format: 'jwk',
    key: {
      crv: 'Ed25519',
      d: uint8arrayToString(privateKey, 'base64url'),
      x: uint8arrayToString(publicKey, 'base64url'),
      kty: 'OKP'
    }
  })

  return crypto.sign(null, msg instanceof Uint8Array ? msg : msg.subarray(), obj)
}

<<<<<<< HEAD
export function hashAndVerify (key: Uint8Array, sig: Uint8Array, msg: Uint8Array): boolean {
=======
export async function hashAndVerify (key: Uint8Array, sig: Uint8Array, msg: Uint8Array | Uint8ArrayList): Promise<boolean> {
>>>>>>> 4a474d54
  if (key.byteLength !== PUBLIC_KEY_BYTE_LENGTH) {
    throw new TypeError('"key" must be 32 bytes in length.')
  } else if (!(key instanceof Uint8Array)) {
    throw new TypeError('"key" must be a node.js Buffer, or Uint8Array.')
  }

  if (sig.byteLength !== SIGNATURE_BYTE_LENGTH) {
    throw new TypeError('"sig" must be 64 bytes in length.')
  } else if (!(sig instanceof Uint8Array)) {
    throw new TypeError('"sig" must be a node.js Buffer, or Uint8Array.')
  }

  const obj = crypto.createPublicKey({
    format: 'jwk',
    key: {
      crv: 'Ed25519',
      x: uint8arrayToString(key, 'base64url'),
      kty: 'OKP'
    }
  })

  return crypto.verify(null, msg instanceof Uint8Array ? msg : msg.subarray(), obj, sig)
}<|MERGE_RESOLUTION|>--- conflicted
+++ resolved
@@ -1,9 +1,5 @@
 import crypto from 'crypto'
-<<<<<<< HEAD
-=======
-import { promisify } from 'util'
 import { concat as uint8arrayConcat } from 'uint8arrays/concat'
->>>>>>> 4a474d54
 import { fromString as uint8arrayFromString } from 'uint8arrays/from-string'
 import { toString as uint8arrayToString } from 'uint8arrays/to-string'
 import type { Uint8ArrayKeyPair } from './interface.js'
@@ -76,11 +72,7 @@
   }
 }
 
-<<<<<<< HEAD
-export function hashAndSign (key: Uint8Array, msg: Uint8Array): Buffer {
-=======
-export async function hashAndSign (key: Uint8Array, msg: Uint8Array | Uint8ArrayList): Promise<Buffer> {
->>>>>>> 4a474d54
+export function hashAndSign (key: Uint8Array, msg: Uint8Array | Uint8ArrayList): Buffer {
   if (!(key instanceof Uint8Array)) {
     throw new TypeError('"key" must be a node.js Buffer, or Uint8Array.')
   }
@@ -111,11 +103,7 @@
   return crypto.sign(null, msg instanceof Uint8Array ? msg : msg.subarray(), obj)
 }
 
-<<<<<<< HEAD
-export function hashAndVerify (key: Uint8Array, sig: Uint8Array, msg: Uint8Array): boolean {
-=======
-export async function hashAndVerify (key: Uint8Array, sig: Uint8Array, msg: Uint8Array | Uint8ArrayList): Promise<boolean> {
->>>>>>> 4a474d54
+export function hashAndVerify (key: Uint8Array, sig: Uint8Array, msg: Uint8Array | Uint8ArrayList): boolean {
   if (key.byteLength !== PUBLIC_KEY_BYTE_LENGTH) {
     throw new TypeError('"key" must be 32 bytes in length.')
   } else if (!(key instanceof Uint8Array)) {
