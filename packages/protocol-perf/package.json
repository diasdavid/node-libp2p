--- conflicted
+++ resolved
@@ -58,15 +58,9 @@
     "it-pushable": "^3.2.3"
   },
   "devDependencies": {
-<<<<<<< HEAD
-    "@libp2p/interface-compliance-tests": "^5.4.9",
-    "@libp2p/logger": "^4.0.17",
-    "aegir": "^44.0.1",
-=======
     "@libp2p/interface-compliance-tests": "^5.4.10",
     "@libp2p/logger": "^4.0.18",
-    "aegir": "^43.0.1",
->>>>>>> 4c755757
+    "aegir": "^44.0.1",
     "it-last": "^3.0.6",
     "it-pair": "^2.0.6",
     "sinon-ts": "^2.0.0"
