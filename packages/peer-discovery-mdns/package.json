--- conflicted
+++ resolved
@@ -60,17 +60,10 @@
     "multicast-dns": "^7.2.5"
   },
   "devDependencies": {
-<<<<<<< HEAD
-    "@libp2p/interface-compliance-tests": "^5.4.9",
-    "@libp2p/logger": "^4.0.17",
-    "@libp2p/peer-id-factory": "^4.2.1",
-    "aegir": "^44.0.1",
-=======
     "@libp2p/interface-compliance-tests": "^5.4.10",
     "@libp2p/logger": "^4.0.18",
     "@libp2p/peer-id-factory": "^4.2.2",
-    "aegir": "^43.0.1",
->>>>>>> 4c755757
+    "aegir": "^44.0.1",
     "p-wait-for": "^5.0.2",
     "sinon-ts": "^2.0.0"
   },
