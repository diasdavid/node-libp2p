import type { Connection } from '../connection/index.js'
import type { PeerId } from '../peer-id/index.js'

export interface Topology {
  min?: number
  max?: number

<<<<<<< HEAD
  /**
   * If true, invoke `onConnect` for this topology on transient (e.g. short-lived
   * and/or data-limited) connections. (default: false)
   */
  notifyOnTransient?: boolean

  /**
   * Invoked when a new connection is opened to a peer that supports the
   * registered protocol
   */
  onConnect?: (peerId: PeerId, conn: Connection) => void

  /**
   * Invoked when the last connection to a peer that supports the registered
   * protocol closes
   */
  onDisconnect?: (peerId: PeerId) => void
=======
  onConnect?(peerId: PeerId, conn: Connection): void
  onDisconnect?(peerId: PeerId): void
>>>>>>> 28c1b905
}<|MERGE_RESOLUTION|>--- conflicted
+++ resolved
@@ -5,7 +5,6 @@
   min?: number
   max?: number
 
-<<<<<<< HEAD
   /**
    * If true, invoke `onConnect` for this topology on transient (e.g. short-lived
    * and/or data-limited) connections. (default: false)
@@ -16,15 +15,11 @@
    * Invoked when a new connection is opened to a peer that supports the
    * registered protocol
    */
-  onConnect?: (peerId: PeerId, conn: Connection) => void
+  onConnect?(peerId: PeerId, conn: Connection): void
 
   /**
    * Invoked when the last connection to a peer that supports the registered
    * protocol closes
    */
-  onDisconnect?: (peerId: PeerId) => void
-=======
-  onConnect?(peerId: PeerId, conn: Connection): void
   onDisconnect?(peerId: PeerId): void
->>>>>>> 28c1b905
 }