import type { MultiaddrConnection } from '../connection/index.js'
import type { AbortOptions } from '../index.js'
import type { PeerId } from '../peer-id/index.js'
import type { Duplex } from 'it-stream-types'
import type { Uint8ArrayList } from 'uint8arraylist'

/**
 * If the remote PeerId is known and passed as an option, the securing operation
 * will throw if the remote peer cannot prove it has the private key that
 * corresponds to the public key the remote PeerId is derived from.
 */
export interface SecureConnectionOptions extends AbortOptions {
  remotePeer?: PeerId
}

/**
 * A libp2p connection encrypter module must be compliant to this interface
 * to ensure all exchanged data between two peers is encrypted.
 */
export interface ConnectionEncrypter<Extension = unknown> {
  protocol: string

  /**
   * Encrypt outgoing data to the remote party. If the remote PeerId is known,
   * pass it for extra verification, otherwise it will be determined during
   * the handshake.
   */
<<<<<<< HEAD
  secureOutbound <Stream extends Duplex<AsyncGenerator<Uint8Array | Uint8ArrayList>> = MultiaddrConnection> (localPeer: PeerId, connection: Stream, options?: SecureConnectionOptions): Promise<SecuredConnection<Stream, Extension>>
=======
  secureOutbound <Stream extends Duplex<AsyncGenerator<Uint8Array | Uint8ArrayList>> = MultiaddrConnection> (connection: Stream, remotePeer?: PeerId): Promise<SecuredConnection<Stream, Extension>>
>>>>>>> dc8c1ec4

  /**
   * Decrypt incoming data. If the remote PeerId is known,
   * pass it for extra verification, otherwise it will be determined during
   * the handshake
   */
<<<<<<< HEAD
  secureInbound <Stream extends Duplex<AsyncGenerator<Uint8Array | Uint8ArrayList>> = MultiaddrConnection> (localPeer: PeerId, connection: Stream, options?: SecureConnectionOptions): Promise<SecuredConnection<Stream, Extension>>
=======
  secureInbound <Stream extends Duplex<AsyncGenerator<Uint8Array | Uint8ArrayList>> = MultiaddrConnection> (connection: Stream, remotePeer?: PeerId): Promise<SecuredConnection<Stream, Extension>>
>>>>>>> dc8c1ec4
}

export interface SecuredConnection<Stream = any, Extension = unknown> {
  conn: Stream
  remoteExtensions?: Extension
  remotePeer: PeerId
}<|MERGE_RESOLUTION|>--- conflicted
+++ resolved
@@ -25,22 +25,14 @@
    * pass it for extra verification, otherwise it will be determined during
    * the handshake.
    */
-<<<<<<< HEAD
-  secureOutbound <Stream extends Duplex<AsyncGenerator<Uint8Array | Uint8ArrayList>> = MultiaddrConnection> (localPeer: PeerId, connection: Stream, options?: SecureConnectionOptions): Promise<SecuredConnection<Stream, Extension>>
-=======
-  secureOutbound <Stream extends Duplex<AsyncGenerator<Uint8Array | Uint8ArrayList>> = MultiaddrConnection> (connection: Stream, remotePeer?: PeerId): Promise<SecuredConnection<Stream, Extension>>
->>>>>>> dc8c1ec4
+  secureOutbound <Stream extends Duplex<AsyncGenerator<Uint8Array | Uint8ArrayList>> = MultiaddrConnection> (connection: Stream, options?: SecureConnectionOptions): Promise<SecuredConnection<Stream, Extension>>
 
   /**
    * Decrypt incoming data. If the remote PeerId is known,
    * pass it for extra verification, otherwise it will be determined during
    * the handshake
    */
-<<<<<<< HEAD
-  secureInbound <Stream extends Duplex<AsyncGenerator<Uint8Array | Uint8ArrayList>> = MultiaddrConnection> (localPeer: PeerId, connection: Stream, options?: SecureConnectionOptions): Promise<SecuredConnection<Stream, Extension>>
-=======
-  secureInbound <Stream extends Duplex<AsyncGenerator<Uint8Array | Uint8ArrayList>> = MultiaddrConnection> (connection: Stream, remotePeer?: PeerId): Promise<SecuredConnection<Stream, Extension>>
->>>>>>> dc8c1ec4
+  secureInbound <Stream extends Duplex<AsyncGenerator<Uint8Array | Uint8ArrayList>> = MultiaddrConnection> (connection: Stream, options?: SecureConnectionOptions): Promise<SecuredConnection<Stream, Extension>>
 }
 
 export interface SecuredConnection<Stream = any, Extension = unknown> {
