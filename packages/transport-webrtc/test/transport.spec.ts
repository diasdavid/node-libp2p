/* eslint-disable @typescript-eslint/no-floating-promises */

import { generateKeyPair } from '@libp2p/crypto/keys'
import { transportSymbol } from '@libp2p/interface'
import { defaultLogger } from '@libp2p/logger'
import { peerIdFromPrivateKey } from '@libp2p/peer-id'
import { multiaddr } from '@multiformats/multiaddr'
import { expect } from 'aegir/chai'
import { stubInterface } from 'sinon-ts'
import { UnimplementedError } from '../src/error.js'
import { WebRTCDirectTransport, type WebRTCDirectTransportComponents } from '../src/private-to-public/transport.js'
<<<<<<< HEAD
import { expectError } from './util.js'
import type { TransportManager } from '@libp2p/interface-internal'

function ignoredDialOption (): CreateListenerOptions {
  const upgrader = mockUpgrader({})
  return { upgrader }
}
=======
import type { Upgrader } from '@libp2p/interface'
>>>>>>> 06fc82da

describe('WebRTCDirect Transport', () => {
  let components: WebRTCDirectTransportComponents

  before(async () => {
    const privateKey = await generateKeyPair('Ed25519')

    components = {
<<<<<<< HEAD
      peerId: await createEd25519PeerId(),
      metrics,
      logger: defaultLogger(),
      transportManager: stubInterface<TransportManager>()
=======
      peerId: peerIdFromPrivateKey(privateKey),
      privateKey,
      logger: defaultLogger()
>>>>>>> 06fc82da
    }
  })

  it('can construct', () => {
    const t = new WebRTCDirectTransport(components)
    expect(t.constructor.name).to.equal('WebRTCDirectTransport')
  })

  // TODO: this test should complete a dial
  it.skip('can dial', async () => {
    const ma = multiaddr('/ip4/1.2.3.4/udp/1234/webrtc-direct/certhash/uEiAUqV7kzvM1wI5DYDc1RbcekYVmXli_Qprlw3IkiEg6tQ/p2p/12D3KooWGDMwwqrpcYKpKCgxuKT2NfqPqa94QnkoBBpqvCaiCzWd')
    const transport = new WebRTCDirectTransport(components)

    // don't await as this isn't an e2e test
    transport.dial(ma, {
      upgrader: stubInterface<Upgrader>()
    })
  })

  it.skip('createListner throws', () => {
    const t = new WebRTCDirectTransport(components)
    try {
      t.createListener({
        upgrader: stubInterface<Upgrader>()
      })
      expect('Should have thrown').to.equal('but did not')
    } catch (e) {
      expect(e).to.be.instanceOf(UnimplementedError)
    }
  })

  it('toString property getter', () => {
    const t = new WebRTCDirectTransport(components)
    const s = t[Symbol.toStringTag]
    expect(s).to.equal('@libp2p/webrtc-direct')
  })

  it('symbol property getter', () => {
    const t = new WebRTCDirectTransport(components)
    const s = t[transportSymbol]
    expect(s).to.equal(true)
  })

  it('transport filter filters out invalid multiaddrs', async () => {
    const valid = [
      multiaddr('/ip4/1.2.3.4/udp/1234/webrtc-direct/certhash/uEiAUqV7kzvM1wI5DYDc1RbcekYVmXli_Qprlw3IkiEg6tQ/p2p/12D3KooWGDMwwqrpcYKpKCgxuKT2NfqPqa94QnkoBBpqvCaiCzWd')
    ]
    const invalid = [
      multiaddr('/ip4/1.2.3.4/udp/1234/webrtc/certhash/uEiAUqV7kzvM1wI5DYDc1RbcekYVmXli_Qprlw3IkiEg6tQ'),
      multiaddr('/ip4/1.2.3.4/tcp/1234/webrtc-direct/p2p/12D3KooWGDMwwqrpcYKpKCgxuKT2NfqPqa94QnkoBBpqvCaiCzWd'),
      multiaddr('/ip4/1.2.3.4/udp/1234/certhash/uEiAUqV7kzvM1wI5DYDc1RbcekYVmXli_Qprlw3IkiEg6tQ/p2p/12D3KooWGDMwwqrpcYKpKCgxuKT2NfqPqa94QnkoBBpqvCaiCzWd')
    ]

    const t = new WebRTCDirectTransport(components)

    expect(t.listenFilter([
      ...valid,
      ...invalid
    ])).to.deep.equal(valid)
  })
})<|MERGE_RESOLUTION|>--- conflicted
+++ resolved
@@ -9,17 +9,8 @@
 import { stubInterface } from 'sinon-ts'
 import { UnimplementedError } from '../src/error.js'
 import { WebRTCDirectTransport, type WebRTCDirectTransportComponents } from '../src/private-to-public/transport.js'
-<<<<<<< HEAD
-import { expectError } from './util.js'
+import type { Upgrader } from '@libp2p/interface'
 import type { TransportManager } from '@libp2p/interface-internal'
-
-function ignoredDialOption (): CreateListenerOptions {
-  const upgrader = mockUpgrader({})
-  return { upgrader }
-}
-=======
-import type { Upgrader } from '@libp2p/interface'
->>>>>>> 06fc82da
 
 describe('WebRTCDirect Transport', () => {
   let components: WebRTCDirectTransportComponents
@@ -28,16 +19,10 @@
     const privateKey = await generateKeyPair('Ed25519')
 
     components = {
-<<<<<<< HEAD
-      peerId: await createEd25519PeerId(),
-      metrics,
+      peerId: peerIdFromPrivateKey(privateKey),
       logger: defaultLogger(),
-      transportManager: stubInterface<TransportManager>()
-=======
-      peerId: peerIdFromPrivateKey(privateKey),
-      privateKey,
-      logger: defaultLogger()
->>>>>>> 06fc82da
+      transportManager: stubInterface<TransportManager>(),
+      privateKey
     }
   })
 
