/* eslint-disable @typescript-eslint/no-floating-promises */

import { generateKeyPair } from '@libp2p/crypto/keys'
import { transportSymbol } from '@libp2p/interface'
import { defaultLogger } from '@libp2p/logger'
import { peerIdFromPrivateKey } from '@libp2p/peer-id'
import { multiaddr } from '@multiformats/multiaddr'
import { expect } from 'aegir/chai'
import { stubInterface } from 'sinon-ts'
import { UnimplementedError } from '../src/error.js'
import { WebRTCDirectTransport, type WebRTCDirectTransportComponents } from '../src/private-to-public/transport.js'
<<<<<<< HEAD

function ignoredDialOption (): CreateListenerOptions {
  const upgrader = mockUpgrader({})
  return { upgrader }
}
=======
import { expectError } from './util.js'
import type { Upgrader } from '@libp2p/interface'
>>>>>>> c917314f

describe('WebRTCDirect Transport', () => {
  let components: WebRTCDirectTransportComponents

  before(async () => {
    const privateKey = await generateKeyPair('Ed25519')

    components = {
      peerId: peerIdFromPrivateKey(privateKey),
      privateKey,
      logger: defaultLogger()
    }
  })

  it('can construct', () => {
    const t = new WebRTCDirectTransport(components)
    expect(t.constructor.name).to.equal('WebRTCDirectTransport')
  })

  it('can dial', async () => {
    const ma = multiaddr('/ip4/1.2.3.4/udp/1234/webrtc-direct/certhash/uEiAUqV7kzvM1wI5DYDc1RbcekYVmXli_Qprlw3IkiEg6tQ/p2p/12D3KooWGDMwwqrpcYKpKCgxuKT2NfqPqa94QnkoBBpqvCaiCzWd')
    const transport = new WebRTCDirectTransport(components)

    // don't await as this isn't an e2e test
    transport.dial(ma, {
      upgrader: stubInterface<Upgrader>()
    })
  })

  it('createListner throws', () => {
    const t = new WebRTCDirectTransport(components)
    try {
      t.createListener({
        upgrader: stubInterface<Upgrader>()
      })
      expect('Should have thrown').to.equal('but did not')
    } catch (e) {
      expect(e).to.be.instanceOf(UnimplementedError)
    }
  })

  it('toString property getter', () => {
    const t = new WebRTCDirectTransport(components)
    const s = t[Symbol.toStringTag]
    expect(s).to.equal('@libp2p/webrtc-direct')
  })

  it('symbol property getter', () => {
    const t = new WebRTCDirectTransport(components)
    const s = t[transportSymbol]
    expect(s).to.equal(true)
  })

  it('transport filter filters out invalid multiaddrs', async () => {
    const valid = [
      multiaddr('/ip4/1.2.3.4/udp/1234/webrtc-direct/certhash/uEiAUqV7kzvM1wI5DYDc1RbcekYVmXli_Qprlw3IkiEg6tQ/p2p/12D3KooWGDMwwqrpcYKpKCgxuKT2NfqPqa94QnkoBBpqvCaiCzWd')
    ]
    const invalid = [
      multiaddr('/ip4/1.2.3.4/udp/1234/webrtc/certhash/uEiAUqV7kzvM1wI5DYDc1RbcekYVmXli_Qprlw3IkiEg6tQ'),
      multiaddr('/ip4/1.2.3.4/tcp/1234/webrtc-direct/p2p/12D3KooWGDMwwqrpcYKpKCgxuKT2NfqPqa94QnkoBBpqvCaiCzWd'),
      multiaddr('/ip4/1.2.3.4/udp/1234/certhash/uEiAUqV7kzvM1wI5DYDc1RbcekYVmXli_Qprlw3IkiEg6tQ/p2p/12D3KooWGDMwwqrpcYKpKCgxuKT2NfqPqa94QnkoBBpqvCaiCzWd')
    ]

    const t = new WebRTCDirectTransport(components)

    expect(t.listenFilter([
      ...valid,
      ...invalid
    ])).to.deep.equal(valid)
  })
<<<<<<< HEAD
=======

  it('throws WebRTC transport error when dialing a multiaddr without a PeerId', async () => {
    const ma = multiaddr('/ip4/1.2.3.4/udp/1234/webrtc-direct/certhash/uEiAUqV7kzvM1wI5DYDc1RbcekYVmXli_Qprlw3IkiEg6tQ')
    const transport = new WebRTCDirectTransport(components)

    try {
      await transport.dial(ma, {
        upgrader: stubInterface<Upgrader>()
      })
    } catch (error: any) {
      const expected = 'WebRTC transport error: There was a problem with the Multiaddr which was passed in: we need to have the remote\'s PeerId'
      expectError(error, expected)
    }
  })
>>>>>>> c917314f
})<|MERGE_RESOLUTION|>--- conflicted
+++ resolved
@@ -9,16 +9,7 @@
 import { stubInterface } from 'sinon-ts'
 import { UnimplementedError } from '../src/error.js'
 import { WebRTCDirectTransport, type WebRTCDirectTransportComponents } from '../src/private-to-public/transport.js'
-<<<<<<< HEAD
-
-function ignoredDialOption (): CreateListenerOptions {
-  const upgrader = mockUpgrader({})
-  return { upgrader }
-}
-=======
-import { expectError } from './util.js'
 import type { Upgrader } from '@libp2p/interface'
->>>>>>> c917314f
 
 describe('WebRTCDirect Transport', () => {
   let components: WebRTCDirectTransportComponents
@@ -89,21 +80,4 @@
       ...invalid
     ])).to.deep.equal(valid)
   })
-<<<<<<< HEAD
-=======
-
-  it('throws WebRTC transport error when dialing a multiaddr without a PeerId', async () => {
-    const ma = multiaddr('/ip4/1.2.3.4/udp/1234/webrtc-direct/certhash/uEiAUqV7kzvM1wI5DYDc1RbcekYVmXli_Qprlw3IkiEg6tQ')
-    const transport = new WebRTCDirectTransport(components)
-
-    try {
-      await transport.dial(ma, {
-        upgrader: stubInterface<Upgrader>()
-      })
-    } catch (error: any) {
-      const expected = 'WebRTC transport error: There was a problem with the Multiaddr which was passed in: we need to have the remote\'s PeerId'
-      expectError(error, expected)
-    }
-  })
->>>>>>> c917314f
 })