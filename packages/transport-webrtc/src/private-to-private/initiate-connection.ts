import { CodeError } from '@libp2p/interface'
import { peerIdFromString } from '@libp2p/peer-id'
import { pbStream } from 'it-protobuf-stream'
<<<<<<< HEAD
import { RTCSessionDescription } from '../webrtc/index.js'
=======
import { DataChannelMuxerFactory } from '../muxer.js'
import { RTCPeerConnection, RTCSessionDescription } from '../webrtc/index.js'
>>>>>>> 9e023662
import { Message } from './pb/message.js'
import { SIGNALING_PROTO_ID, splitAddr, type WebRTCTransportMetrics } from './transport.js'
import { readCandidatesUntilConnected } from './util.js'
import type { DataChannelOptions } from '../index.js'
import type { LoggerOptions, Connection, ComponentLogger } from '@libp2p/interface'
import type { ConnectionManager, IncomingStreamData, TransportManager } from '@libp2p/interface-internal'
import type { Multiaddr } from '@multiformats/multiaddr'

export interface IncomingStreamOpts extends IncomingStreamData {
  rtcConfiguration?: RTCConfiguration
  dataChannelOptions?: Partial<DataChannelOptions>
  signal: AbortSignal
}

export interface ConnectOptions extends LoggerOptions {
  rtcConfiguration?: RTCConfiguration
  dataChannel?: DataChannelOptions
  multiaddr: Multiaddr
  connectionManager: ConnectionManager
  transportManager: TransportManager
  dataChannelOptions?: Partial<DataChannelOptions>
  signal?: AbortSignal
  metrics?: WebRTCTransportMetrics
  logger: ComponentLogger
}

export async function initiateConnection ({ rtcConfiguration, dataChannel, signal, metrics, multiaddr: ma, connectionManager, transportManager, log, logger }: ConnectOptions): Promise<{ remoteAddress: Multiaddr, peerConnection: RTCPeerConnection, muxerFactory: DataChannelMuxerFactory }> {
  const { baseAddr } = splitAddr(ma)

  metrics?.dialerEvents.increment({ open: true })

  log.trace('dialing base address: %a', baseAddr)

  const relayPeer = baseAddr.getPeerId()

  if (relayPeer == null) {
    throw new CodeError('Relay peer was missing', 'ERR_INVALID_ADDRESS')
  }

  const connections = connectionManager.getConnections(peerIdFromString(relayPeer))
  let connection: Connection
  let shouldCloseConnection = false

  if (connections.length === 0) {
    // use the transport manager to open a connection. Initiating a WebRTC
    // connection takes place in the context of a dial - if we use the
    // connection manager instead we can end up joining our own dial context
    connection = await transportManager.dial(baseAddr, {
      signal
    })
    // this connection is unmanaged by the connection manager so we should
    // close it when we are done
    shouldCloseConnection = true
  } else {
    connection = connections[0]
  }

  try {
    const stream = await connection.newStream(SIGNALING_PROTO_ID, {
      signal,
      runOnTransientConnection: true
    })

    const messageStream = pbStream(stream).pb(Message)
    const peerConnection = new RTCPeerConnection(rtcConfiguration)
    const muxerFactory = new DataChannelMuxerFactory({
      logger
    }, {
      peerConnection,
      dataChannelOptions: dataChannel
    })

    try {
      // we create the channel so that the RTCPeerConnection has a component for
      // which to collect candidates. The label is not relevant to connection
      // initiation but can be useful for debugging
      const channel = peerConnection.createDataChannel('init')

      // setup callback to write ICE candidates to the remote peer
      peerConnection.onicecandidate = ({ candidate }) => {
        // a null candidate means end-of-candidates, an empty string candidate
        // means end-of-candidates for this generation, otherwise this should
        // be a valid candidate object
        // see - https://www.w3.org/TR/webrtc/#rtcpeerconnectioniceevent
        const data = JSON.stringify(candidate?.toJSON() ?? null)

        log.trace('initiator sending ICE candidate %o', candidate)

        void messageStream.write({
          type: Message.Type.ICE_CANDIDATE,
          data
        }, {
          signal
        })
          .catch(err => {
            log.error('error sending ICE candidate', err)
          })
      }
      peerConnection.onicecandidateerror = (event) => {
        log.error('initiator ICE candidate error', event)
      }

      // create an offer
      const offerSdp = await peerConnection.createOffer().catch(err => {
        log.error('could not execute createOffer', err)
        throw new CodeError('Failed to set createOffer', 'ERR_SDP_HANDSHAKE_FAILED')
      })

      log.trace('initiator send SDP offer %s', offerSdp.sdp)

      // write the offer to the stream
      await messageStream.write({ type: Message.Type.SDP_OFFER, data: offerSdp.sdp }, {
        signal
      })

      // set offer as local description
      await peerConnection.setLocalDescription(offerSdp).catch(err => {
        log.error('could not execute setLocalDescription', err)
        throw new CodeError('Failed to set localDescription', 'ERR_SDP_HANDSHAKE_FAILED')
      })

      // read answer
      const answerMessage = await messageStream.read({
        signal
      })

      if (answerMessage.type !== Message.Type.SDP_ANSWER) {
        throw new CodeError('Remote should send an SDP answer', 'ERR_SDP_HANDSHAKE_FAILED')
      }

      log.trace('initiator receive SDP answer %s', answerMessage.data)

      const answerSdp = new RTCSessionDescription({ type: 'answer', sdp: answerMessage.data })
      await peerConnection.setRemoteDescription(answerSdp).catch(err => {
        log.error('could not execute setRemoteDescription', err)
        throw new CodeError('Failed to set remoteDescription', 'ERR_SDP_HANDSHAKE_FAILED')
      })

      log.trace('initiator read candidates until connected')

      await readCandidatesUntilConnected(peerConnection, messageStream, {
        direction: 'initiator',
        signal,
        log
      })

      log.trace('initiator connected, closing init channel')
      channel.close()

      log.trace('closing signalling channel')
      await stream.close({
        signal
      })

      log.trace('initiator connected to remote address %s', ma)

      return {
        remoteAddress: ma,
        peerConnection,
        muxerFactory
      }
    } catch (err: any) {
      log.error('outgoing signalling error', err)

      peerConnection.close()
      stream.abort(err)
      throw err
    } finally {
      peerConnection.onicecandidate = null
      peerConnection.onicecandidateerror = null
    }
  } finally {
    // if we had to open a connection to perform the SDP handshake
    // close it because it's not tracked by the connection manager
    if (shouldCloseConnection) {
      try {
        await connection.close({
          signal
        })
      } catch (err: any) {
        connection.abort(err)
      }
    }
  }
}<|MERGE_RESOLUTION|>--- conflicted
+++ resolved
@@ -1,12 +1,8 @@
 import { CodeError } from '@libp2p/interface'
 import { peerIdFromString } from '@libp2p/peer-id'
 import { pbStream } from 'it-protobuf-stream'
-<<<<<<< HEAD
-import { RTCSessionDescription } from '../webrtc/index.js'
-=======
 import { DataChannelMuxerFactory } from '../muxer.js'
 import { RTCPeerConnection, RTCSessionDescription } from '../webrtc/index.js'
->>>>>>> 9e023662
 import { Message } from './pb/message.js'
 import { SIGNALING_PROTO_ID, splitAddr, type WebRTCTransportMetrics } from './transport.js'
 import { readCandidatesUntilConnected } from './util.js'
