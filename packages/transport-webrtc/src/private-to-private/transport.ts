import { CodeError } from '@libp2p/interface/errors'
import { type CreateListenerOptions, type DialOptions, symbol, type Transport, type Listener, type Upgrader } from '@libp2p/interface/transport'
import { logger } from '@libp2p/logger'
import { peerIdFromString } from '@libp2p/peer-id'
import { multiaddr, type Multiaddr } from '@multiformats/multiaddr'
import { WebRTC } from '@multiformats/multiaddr-matcher'
import { codes } from '../error.js'
import { WebRTCMultiaddrConnection } from '../maconn.js'
import { DataChannelMuxerFactory } from '../muxer.js'
import { cleanup, RTCPeerConnection } from '../webrtc/index.js'
import { initiateConnection } from './initiate-connection.js'
import { WebRTCPeerListener } from './listener.js'
import { handleIncomingStream } from './signaling-stream-handler.js'
import type { DataChannelOptions } from '../index.js'
import type { Connection } from '@libp2p/interface/connection'
import type { PeerId } from '@libp2p/interface/peer-id'
import type { CounterGroup, Metrics } from '@libp2p/interface/src/metrics/index.js'
import type { Startable } from '@libp2p/interface/startable'
import type { IncomingStreamData, Registrar } from '@libp2p/interface-internal/registrar'
import type { ConnectionManager } from '@libp2p/interface-internal/src/connection-manager/index.js'
import type { TransportManager } from '@libp2p/interface-internal/transport-manager'

const log = logger('libp2p:webrtc:peer')

<<<<<<< HEAD
export const WEBRTC_TRANSPORT = '/webrtc'
export const CIRCUIT_RELAY_TRANSPORT = '/p2p-circuit'
export const SIGNALING_PROTO_ID = '/webrtc-signaling/0.0.1'
=======
const WEBRTC_TRANSPORT = '/webrtc'
const CIRCUIT_RELAY_TRANSPORT = '/p2p-circuit'
export const SIGNALING_PROTO_ID = '/webrtc-signaling/0.0.1'
const INBOUND_CONNECTION_TIMEOUT = 30 * 1000
>>>>>>> 565b91eb

export interface WebRTCTransportInit {
  rtcConfiguration?: RTCConfiguration
  dataChannel?: DataChannelOptions

  /**
   * Inbound connections must complete the upgrade within this many ms
   * (default: 30s)
   */
  inboundConnectionTimeout?: number
}

export interface WebRTCTransportComponents {
  peerId: PeerId
  registrar: Registrar
  upgrader: Upgrader
  transportManager: TransportManager
  connectionManager: ConnectionManager
  metrics?: Metrics
}

export interface WebRTCTransportMetrics {
  dialerEvents: CounterGroup
  listenerEvents: CounterGroup
}

export class WebRTCTransport implements Transport, Startable {
  private _started = false
  private readonly metrics?: WebRTCTransportMetrics
  private readonly shutdownController: AbortController

  constructor (
    private readonly components: WebRTCTransportComponents,
    private readonly init: WebRTCTransportInit = {}
  ) {
    this.shutdownController = new AbortController()

    if (components.metrics != null) {
      this.metrics = {
        dialerEvents: components.metrics.registerCounterGroup('libp2p_webrtc_dialer_events_total', {
          label: 'event',
          help: 'Total count of WebRTC dialer events by type'
        }),
        listenerEvents: components.metrics.registerCounterGroup('libp2p_webrtc_listener_events_total', {
          label: 'event',
          help: 'Total count of WebRTC listener events by type'
        })
      }
    }
  }

  isStarted (): boolean {
    return this._started
  }

  async start (): Promise<void> {
    await this.components.registrar.handle(SIGNALING_PROTO_ID, (data: IncomingStreamData) => {
      this._onProtocol(data).catch(err => { log.error('failed to handle incoming connect from %p', data.connection.remotePeer, err) })
    }, {
      runOnTransientConnection: true
    })
    this._started = true
  }

  async stop (): Promise<void> {
    await this.components.registrar.unhandle(SIGNALING_PROTO_ID)
    cleanup()
    this._started = false
  }

  createListener (options: CreateListenerOptions): Listener {
    return new WebRTCPeerListener(this.components, {
      shutdownController: this.shutdownController
    })
  }

  readonly [Symbol.toStringTag] = '@libp2p/webrtc'

  readonly [symbol] = true

  filter (multiaddrs: Multiaddr[]): Multiaddr[] {
    return multiaddrs.filter(WebRTC.exactMatch)
  }

  /*
   * dial connects to a remote via the circuit relay or any other protocol
   * and proceeds to upgrade to a webrtc connection.
   * multiaddr of the form: <multiaddr>/webrtc/p2p/<destination-peer>
   * For a circuit relay, this will be of the form
   * <relay address>/p2p/<relay-peer>/p2p-circuit/webrtc/p2p/<destination-peer>
  */
  async dial (ma: Multiaddr, options: DialOptions): Promise<Connection> {
    log.trace('dialing address: %a', ma)

    const peerConnection = new RTCPeerConnection(this.init.rtcConfiguration)
    const muxerFactory = new DataChannelMuxerFactory({
      peerConnection,
      dataChannelOptions: this.init.dataChannel
    })

    const { remoteAddress } = await initiateConnection({
      peerConnection,
      multiaddr: ma,
      dataChannelOptions: this.init.dataChannel,
      signal: options.signal,
      connectionManager: this.components.connectionManager,
      transportManager: this.components.transportManager
    })

    const webRTCConn = new WebRTCMultiaddrConnection({
      peerConnection,
      timeline: { open: Date.now() },
      remoteAddr: remoteAddress,
      metrics: this.metrics?.dialerEvents
    })

    const connection = await options.upgrader.upgradeOutbound(webRTCConn, {
      skipProtection: true,
      skipEncryption: true,
      muxerFactory
    })

    peerConnection.onnegotiationneeded = () => {
      log('initiator renegotiating connection')

      this.metrics?.dialerEvents.increment({ renegotiate: true })

      let signal = options.signal

      if (signal?.aborted === true) {
        signal = undefined
      }

      void initiateConnection({
        peerConnection,
        multiaddr: ma,
        dataChannelOptions: this.init.dataChannel,
        signal: options.signal,
        connectionManager: this.components.connectionManager,
        transportManager: this.components.transportManager
      })
        .then(({ remoteAddress }) => {
          webRTCConn.remoteAddr = multiaddr(remoteAddress)
        })
        .catch(err => {
          log.error('initiator errored while renegotiating connection')
          connection.abort(err)
        })
    }

    // close the connection on shut down
    this._closeOnShutdown(peerConnection, webRTCConn)

    return connection
  }

  async _onProtocol ({ connection, stream }: IncomingStreamData): Promise<void> {
    const signal = AbortSignal.timeout(this.init.inboundConnectionTimeout ?? INBOUND_CONNECTION_TIMEOUT)
    const peerConnection = new RTCPeerConnection(this.init.rtcConfiguration)
    const muxerFactory = new DataChannelMuxerFactory({ peerConnection, dataChannelOptions: this.init.dataChannel })

    try {
      const { remoteAddress } = await handleIncomingStream({
        peerConnection,
        connection,
        stream,
        signal
      })

      const webRTCConn = new WebRTCMultiaddrConnection({
        peerConnection,
        timeline: { open: (new Date()).getTime() },
        remoteAddr: multiaddr(remoteAddress).encapsulate(`/p2p/${connection.remotePeer.toString()}`),
        metrics: this.metrics?.listenerEvents
      })

      // close the connection on shut down
      this._closeOnShutdown(peerConnection, webRTCConn)

      await this.components.upgrader.upgradeInbound(webRTCConn, {
        skipEncryption: true,
        skipProtection: true,
        muxerFactory
      })

      // close the stream if SDP messages have been exchanged successfully
      await stream.close({
        signal
      })
    } catch (err: any) {
      stream.abort(err)
      throw err
    }
  }

  private _closeOnShutdown (pc: RTCPeerConnection, webRTCConn: WebRTCMultiaddrConnection): void {
    // close the connection on shut down
    const shutDownListener = (): void => {
      webRTCConn.close()
        .catch(err => {
          log.error('could not close WebRTCMultiaddrConnection', err)
        })
    }

    this.shutdownController.signal.addEventListener('abort', shutDownListener)

    pc.addEventListener('close', () => {
      this.shutdownController.signal.removeEventListener('abort', shutDownListener)
    })
  }
}

export function splitAddr (ma: Multiaddr): { baseAddr: Multiaddr, peerId: PeerId } {
  const addrs = ma.toString().split(WEBRTC_TRANSPORT + '/')
  if (addrs.length !== 2) {
    throw new CodeError('webrtc protocol was not present in multiaddr', codes.ERR_INVALID_MULTIADDR)
  }

  if (!addrs[0].includes(CIRCUIT_RELAY_TRANSPORT)) {
    throw new CodeError('p2p-circuit protocol was not present in multiaddr', codes.ERR_INVALID_MULTIADDR)
  }

  // look for remote peerId
  let remoteAddr = multiaddr(addrs[0])
  const destination = multiaddr('/' + addrs[1])

  const destinationIdString = destination.getPeerId()
  if (destinationIdString == null) {
    throw new CodeError('destination peer id was missing', codes.ERR_INVALID_MULTIADDR)
  }

  const lastProtoInRemote = remoteAddr.protos().pop()
  if (lastProtoInRemote === undefined) {
    throw new CodeError('invalid multiaddr', codes.ERR_INVALID_MULTIADDR)
  }
  if (lastProtoInRemote.name !== 'p2p') {
    remoteAddr = remoteAddr.encapsulate(`/p2p/${destinationIdString}`)
  }

  return { baseAddr: remoteAddr, peerId: peerIdFromString(destinationIdString) }
}<|MERGE_RESOLUTION|>--- conflicted
+++ resolved
@@ -22,16 +22,10 @@
 
 const log = logger('libp2p:webrtc:peer')
 
-<<<<<<< HEAD
 export const WEBRTC_TRANSPORT = '/webrtc'
 export const CIRCUIT_RELAY_TRANSPORT = '/p2p-circuit'
 export const SIGNALING_PROTO_ID = '/webrtc-signaling/0.0.1'
-=======
-const WEBRTC_TRANSPORT = '/webrtc'
-const CIRCUIT_RELAY_TRANSPORT = '/p2p-circuit'
-export const SIGNALING_PROTO_ID = '/webrtc-signaling/0.0.1'
-const INBOUND_CONNECTION_TIMEOUT = 30 * 1000
->>>>>>> 565b91eb
+export const INBOUND_CONNECTION_TIMEOUT = 30 * 1000
 
 export interface WebRTCTransportInit {
   rtcConfiguration?: RTCConfiguration
