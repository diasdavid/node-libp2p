--- conflicted
+++ resolved
@@ -1,40 +1,17 @@
-<<<<<<< HEAD
 import { serviceCapabilities, transportSymbol } from '@libp2p/interface'
-import * as p from '@libp2p/peer-id'
+import { peerIdFromString } from '@libp2p/peer-id'
 import { protocols } from '@multiformats/multiaddr'
 import { WebRTCDirect } from '@multiformats/multiaddr-matcher'
 import { raceSignal } from 'race-signal'
-import { inappropriateMultiaddr } from '../error.js'
 import { UFRAG_PREFIX } from './constants.js'
 import { WebRTCDirectListener } from './listener.js'
 import { connect } from './utils/connect.js'
 import { genUfrag } from './utils/generate-ufrag.js'
 import { createDialerRTCPeerConnection } from './utils/get-rtcpeerconnection.js'
-import * as sdp from './utils/sdp.js'
 import type { DataChannelOptions, TransportCertificate } from '../index.js'
-import type { CreateListenerOptions, Transport, Listener, ComponentLogger, Logger, Connection, CounterGroup, Metrics, PeerId, DialOptions } from '@libp2p/interface'
+import type { WebRTCDialEvents } from '../private-to-private/transport.js'
+import type { CreateListenerOptions, Transport, Listener, ComponentLogger, Logger, Connection, CounterGroup, Metrics, PeerId, DialTransportOptions, PrivateKey } from '@libp2p/interface'
 import type { TransportManager } from '@libp2p/interface-internal'
-=======
-import { noise } from '@chainsafe/libp2p-noise'
-import { transportSymbol, serviceCapabilities, InvalidParametersError } from '@libp2p/interface'
-import { peerIdFromString } from '@libp2p/peer-id'
-import { protocols } from '@multiformats/multiaddr'
-import { WebRTCDirect } from '@multiformats/multiaddr-matcher'
-import * as Digest from 'multiformats/hashes/digest'
-import { concat } from 'uint8arrays/concat'
-import { fromString as uint8arrayFromString } from 'uint8arrays/from-string'
-import { DataChannelError, UnimplementedError } from '../error.js'
-import { WebRTCMultiaddrConnection } from '../maconn.js'
-import { DataChannelMuxerFactory } from '../muxer.js'
-import { createStream } from '../stream.js'
-import { getRtcConfiguration, isFirefox } from '../util.js'
-import { RTCPeerConnection } from '../webrtc/index.js'
-import * as sdp from './sdp.js'
-import { genUfrag } from './util.js'
-import type { WebRTCDialOptions } from './options.js'
-import type { DataChannelOptions } from '../index.js'
-import type { CreateListenerOptions, Transport, Listener, ComponentLogger, Logger, Connection, CounterGroup, Metrics, PeerId, PrivateKey } from '@libp2p/interface'
->>>>>>> 06fc82da
 import type { Multiaddr } from '@multiformats/multiaddr'
 
 /**
@@ -110,7 +87,7 @@
   /**
    * Dial a given multiaddr
    */
-  async dial (ma: Multiaddr, options: DialOptions): Promise<Connection> {
+  async dial (ma: Multiaddr, options: DialTransportOptions<WebRTCDialEvents>): Promise<Connection> {
     options?.signal?.throwIfAborted()
     const rawConn = await this._connect(ma, options)
     this.log('dialing address: %a', ma)
@@ -121,14 +98,10 @@
    * Create transport listeners no supported by browsers
    */
   createListener (options: CreateListenerOptions): Listener {
-<<<<<<< HEAD
     return new WebRTCDirectListener(this.components, {
       ...this.init,
       ...options
     })
-=======
-    throw new UnimplementedError('WebRTCTransport.createListener')
->>>>>>> 06fc82da
   }
 
   /**
@@ -148,198 +121,36 @@
   /**
    * Connect to a peer using a multiaddr
    */
-<<<<<<< HEAD
-  async _connect (ma: Multiaddr, options: DialOptions): Promise<Connection> {
-=======
-  async _connect (ma: Multiaddr, options: WebRTCDialOptions): Promise<Connection> {
-    const controller = new AbortController()
-    const signal = controller.signal
-
-    let remotePeer: PeerId | undefined
->>>>>>> 06fc82da
+  async _connect (ma: Multiaddr, options: DialTransportOptions<WebRTCDialEvents>): Promise<Connection> {
+    let theirPeerId: PeerId | undefined
     const remotePeerString = ma.getPeerId()
     if (remotePeerString != null) {
-      remotePeer = peerIdFromString(remotePeerString)
+      theirPeerId = peerIdFromString(remotePeerString)
     }
-<<<<<<< HEAD
-    const theirPeerId = p.peerIdFromString(remotePeerString)
-=======
 
->>>>>>> 06fc82da
-    const remoteCerthash = sdp.decodeCerthash(sdp.certhash(ma))
     const ufrag = UFRAG_PREFIX + genUfrag(32)
 
-<<<<<<< HEAD
     // https://github.com/libp2p/specs/blob/master/webrtc/webrtc-direct.md#browser-to-public-server
     const peerConnection = await createDialerRTCPeerConnection('NodeA', ufrag, typeof this.init.rtcConfiguration === 'function' ? await this.init.rtcConfiguration() : this.init.rtcConfiguration ?? {})
 
     try {
-      return await raceSignal(connect(peerConnection, ufrag, ufrag, {
+      return await raceSignal(connect(peerConnection, ufrag, {
         role: 'responder',
         log: this.log,
-=======
-    // ECDSA is preferred over RSA here. From our testing we find that P-256 elliptic
-    // curve is supported by Pion, webrtc-rs, as well as Chromium (P-228 and P-384
-    // was not supported in Chromium). We use the same hash function as found in the
-    // multiaddr if it is supported.
-    const certificate = await RTCPeerConnection.generateCertificate({
-      name: 'ECDSA',
-      namedCurve: 'P-256',
-      hash: sdp.toSupportedHashFunction(remoteCerthash.code)
-    } as any)
-
-    const peerConnection = new RTCPeerConnection({
-      ...(await getRtcConfiguration(this.init.rtcConfiguration)),
-      certificates: [certificate]
-    })
-
-    try {
-      // create data channel for running the noise handshake. Once the data channel is opened,
-      // the remote will initiate the noise handshake. This is used to confirm the identity of
-      // the peer.
-      const dataChannelOpenPromise = new Promise<RTCDataChannel>((resolve, reject) => {
-        const handshakeDataChannel = peerConnection.createDataChannel('', { negotiated: true, id: 0 })
-        const handshakeTimeout = setTimeout(() => {
-          const error = `Data channel was never opened: state: ${handshakeDataChannel.readyState}`
-          this.log.error(error)
-          this.metrics?.dialerEvents.increment({ open_error: true })
-          reject(new DataChannelError('data', error))
-        }, HANDSHAKE_TIMEOUT_MS)
-
-        handshakeDataChannel.onopen = (_) => {
-          clearTimeout(handshakeTimeout)
-          resolve(handshakeDataChannel)
-        }
-
-        // ref: https://developer.mozilla.org/en-US/docs/Web/API/RTCDataChannel/error_event
-        handshakeDataChannel.onerror = (event: Event) => {
-          clearTimeout(handshakeTimeout)
-          const errorTarget = event.target?.toString() ?? 'not specified'
-          const error = `Error opening a data channel for handshaking: ${errorTarget}`
-          this.log.error(error)
-          // NOTE: We use unknown error here but this could potentially be considered a reset by some standards.
-          this.metrics?.dialerEvents.increment({ unknown_error: true })
-          reject(new DataChannelError('data', error))
-        }
-      })
-
-      const ufrag = 'libp2p+webrtc+v1/' + genUfrag(32)
-
-      // Create offer and munge sdp with ufrag == pwd. This allows the remote to
-      // respond to STUN messages without performing an actual SDP exchange.
-      // This is because it can infer the passwd field by reading the USERNAME
-      // attribute of the STUN message.
-      const offerSdp = await peerConnection.createOffer()
-      const mungedOfferSdp = sdp.munge(offerSdp, ufrag)
-      await peerConnection.setLocalDescription(mungedOfferSdp)
-
-      // construct answer sdp from multiaddr and ufrag
-      const answerSdp = sdp.fromMultiAddr(ma, ufrag)
-      await peerConnection.setRemoteDescription(answerSdp)
-
-      // wait for peerconnection.onopen to fire, or for the datachannel to open
-      const handshakeDataChannel = await dataChannelOpenPromise
-
-      // Do noise handshake.
-      // Set the Noise Prologue to libp2p-webrtc-noise:<FINGERPRINTS> before starting the actual Noise handshake.
-      // <FINGERPRINTS> is the concatenation of the of the two TLS fingerprints of A and B in their multihash byte representation, sorted in ascending order.
-      const fingerprintsPrologue = this.generateNoisePrologue(peerConnection, remoteCerthash.code, ma)
-
-      // Since we use the default crypto interface and do not use a static key or early data,
-      // we pass in undefined for these parameters.
-      const connectionEncrypter = noise({ prologueBytes: fingerprintsPrologue })(this.components)
-
-      const wrappedChannel = createStream({
-        channel: handshakeDataChannel,
-        direction: 'inbound',
->>>>>>> 06fc82da
         logger: this.components.logger,
         metrics: this.components.metrics,
         events: this.metrics?.dialerEvents,
         signal: options.signal ?? AbortSignal.timeout(HANDSHAKE_TIMEOUT_MS),
         remoteAddr: ma,
-<<<<<<< HEAD
-        hashCode: remoteCerthash.code,
         dataChannel: this.init.dataChannel,
         upgrader: options.upgrader,
         peerId: this.components.peerId,
-        remotePeerId: theirPeerId
+        remotePeerId: theirPeerId,
+        privateKey: this.components.privateKey
       }), options.signal)
-=======
-        timeline: {
-          open: Date.now()
-        },
-        metrics: this.metrics?.dialerEvents
-      })
-
-      const eventListeningName = isFirefox ? 'iceconnectionstatechange' : 'connectionstatechange'
-
-      peerConnection.addEventListener(eventListeningName, () => {
-        switch (peerConnection.connectionState) {
-          case 'failed':
-          case 'disconnected':
-          case 'closed':
-            maConn.close().catch((err) => {
-              this.log.error('error closing connection', err)
-            }).finally(() => {
-              // Remove the event listener once the connection is closed
-              controller.abort()
-            })
-            break
-          default:
-            break
-        }
-      }, { signal })
-
-      // Track opened peer connection
-      this.metrics?.dialerEvents.increment({ peer_connection: true })
-
-      const muxerFactory = new DataChannelMuxerFactory(this.components, {
-        peerConnection,
-        metrics: this.metrics?.dialerEvents,
-        dataChannelOptions: this.init.dataChannel
-      })
-
-      // For outbound connections, the remote is expected to start the noise handshake.
-      // Therefore, we need to secure an inbound noise connection from the remote.
-      await connectionEncrypter.secureInbound(wrappedDuplex, {
-        signal,
-        remotePeer
-      })
-
-      return await options.upgrader.upgradeOutbound(maConn, { skipProtection: true, skipEncryption: true, muxerFactory })
->>>>>>> 06fc82da
     } catch (err) {
       peerConnection.close()
       throw err
     }
   }
-<<<<<<< HEAD
-=======
-
-  /**
-   * Generate a noise prologue from the peer connection's certificate.
-   * noise prologue = bytes('libp2p-webrtc-noise:') + noise-responder fingerprint + noise-initiator fingerprint
-   */
-  private generateNoisePrologue (pc: RTCPeerConnection, hashCode: number, ma: Multiaddr): Uint8Array {
-    if (pc.getConfiguration().certificates?.length === 0) {
-      throw new InvalidParametersError('no local certificate')
-    }
-
-    const localFingerprint = sdp.getLocalFingerprint(pc, {
-      log: this.log
-    })
-    if (localFingerprint == null) {
-      throw new InvalidParametersError('no local fingerprint found')
-    }
-
-    const localFpString = localFingerprint.trim().toLowerCase().replaceAll(':', '')
-    const localFpArray = uint8arrayFromString(localFpString, 'hex')
-    const local = Digest.create(hashCode, localFpArray)
-    const remote: Uint8Array = sdp.mbdecoder.decode(sdp.certhash(ma))
-    const prefix = uint8arrayFromString('libp2p-webrtc-noise:')
-
-    return concat([prefix, local.bytes, remote])
-  }
->>>>>>> 06fc82da
 }