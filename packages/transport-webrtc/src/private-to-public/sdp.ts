import { InvalidParametersError } from '@libp2p/interface'
import { type Multiaddr } from '@multiformats/multiaddr'
import { bases, digest } from 'multiformats/basics'
<<<<<<< HEAD
import { InvalidFingerprintError, UnsupportedHashAlgorithmError } from '../error.js'
=======
import { inappropriateMultiaddr, invalidArgument, invalidFingerprint, unsupportedHashAlgorithmCode } from '../error.js'
import { MAX_MESSAGE_SIZE } from '../stream.js'
>>>>>>> 10610a55
import { CERTHASH_CODE } from './transport.js'
import type { LoggerOptions } from '@libp2p/interface'
import type { MultihashDigest } from 'multiformats/hashes/interface'

/**
 * Get base2 | identity decoders
 */
// @ts-expect-error - Not easy to combine these types.
export const mbdecoder: any = Object.values(bases).map(b => b.decoder).reduce((d, b) => d.or(b))

export function getLocalFingerprint (pc: RTCPeerConnection, options: LoggerOptions): string | undefined {
  // try to fetch fingerprint from local certificate
  const localCert = pc.getConfiguration().certificates?.at(0)
  if (localCert?.getFingerprints == null) {
    options.log.trace('fetching fingerprint from local SDP')
    const localDescription = pc.localDescription
    if (localDescription == null) {
      return undefined
    }
    return getFingerprintFromSdp(localDescription.sdp)
  }

  options.log.trace('fetching fingerprint from local certificate')

  if (localCert.getFingerprints().length === 0) {
    return undefined
  }

  const fingerprint = localCert.getFingerprints()[0].value
  if (fingerprint == null) {
    throw new InvalidFingerprintError('', 'no fingerprint on local certificate')
  }

  return fingerprint
}

const fingerprintRegex = /^a=fingerprint:(?:\w+-[0-9]+)\s(?<fingerprint>(:?[0-9a-fA-F]{2})+)$/m
export function getFingerprintFromSdp (sdp: string): string | undefined {
  const searchResult = sdp.match(fingerprintRegex)
  return searchResult?.groups?.fingerprint
}

/**
 * Get base2 | identity decoders
 */
function ipv (ma: Multiaddr): string {
  for (const proto of ma.protoNames()) {
    if (proto.startsWith('ip')) {
      return proto.toUpperCase()
    }
  }

  return 'IP6'
}

// Extract the certhash from a multiaddr
export function certhash (ma: Multiaddr): string {
  const tups = ma.stringTuples()
  const certhash = tups.filter((tup) => tup[0] === CERTHASH_CODE).map((tup) => tup[1])[0]

  if (certhash === undefined || certhash === '') {
    throw new InvalidParametersError(`Couldn't find a certhash component of multiaddr: ${ma.toString()}`)
  }

  return certhash
}

/**
 * Convert a certhash into a multihash
 */
export function decodeCerthash (certhash: string): MultihashDigest {
  return digest.decode(mbdecoder.decode(certhash))
}

/**
 * Extract the fingerprint from a multiaddr
 */
export function ma2Fingerprint (ma: Multiaddr): string[] {
  const mhdecoded = decodeCerthash(certhash(ma))
  const prefix = toSupportedHashFunction(mhdecoded.code)
  const fingerprint = mhdecoded.digest.reduce((str, byte) => str + byte.toString(16).padStart(2, '0'), '')
  const sdp = fingerprint.match(/.{1,2}/g)

  if (sdp == null) {
    throw new InvalidFingerprintError(fingerprint, ma.toString())
  }

  return [`${prefix} ${sdp.join(':').toUpperCase()}`, fingerprint]
}

/**
 * Normalize the hash name from a given multihash has name
 */
export function toSupportedHashFunction (code: number): 'SHA-1' | 'SHA-256' | 'SHA-512' {
  switch (code) {
    case 0x11:
      return 'SHA-1'
    case 0x12:
      return 'SHA-256'
    case 0x13:
      return 'SHA-512'
    default:
      throw new UnsupportedHashAlgorithmError(code)
  }
}

/**
 * Convert a multiaddr into a SDP
 */
function ma2sdp (ma: Multiaddr, ufrag: string): string {
  const { host, port } = ma.toOptions()
  const ipVersion = ipv(ma)
  const [CERTFP] = ma2Fingerprint(ma)

  return `v=0
o=- 0 0 IN ${ipVersion} ${host}
s=-
c=IN ${ipVersion} ${host}
t=0 0
a=ice-lite
m=application ${port} UDP/DTLS/SCTP webrtc-datachannel
a=mid:0
a=setup:passive
a=ice-ufrag:${ufrag}
a=ice-pwd:${ufrag}
a=fingerprint:${CERTFP}
a=sctp-port:5000
a=max-message-size:${MAX_MESSAGE_SIZE}
a=candidate:1467250027 1 UDP 1467250027 ${host} ${port} typ host\r\n`
}

/**
 * Create an answer SDP from a multiaddr
 */
export function fromMultiAddr (ma: Multiaddr, ufrag: string): RTCSessionDescriptionInit {
  return {
    type: 'answer',
    sdp: ma2sdp(ma, ufrag)
  }
}

/**
 * Replace (munge) the ufrag and password values in a SDP
 */
export function munge (desc: RTCSessionDescriptionInit, ufrag: string): RTCSessionDescriptionInit {
  if (desc.sdp === undefined) {
    throw new InvalidParametersError("Can't munge a missing SDP")
  }

  desc.sdp = desc.sdp
    .replace(/\na=ice-ufrag:[^\n]*\n/, '\na=ice-ufrag:' + ufrag + '\n')
    .replace(/\na=ice-pwd:[^\n]*\n/, '\na=ice-pwd:' + ufrag + '\n')
  return desc
}<|MERGE_RESOLUTION|>--- conflicted
+++ resolved
@@ -1,12 +1,8 @@
 import { InvalidParametersError } from '@libp2p/interface'
 import { type Multiaddr } from '@multiformats/multiaddr'
 import { bases, digest } from 'multiformats/basics'
-<<<<<<< HEAD
 import { InvalidFingerprintError, UnsupportedHashAlgorithmError } from '../error.js'
-=======
-import { inappropriateMultiaddr, invalidArgument, invalidFingerprint, unsupportedHashAlgorithmCode } from '../error.js'
 import { MAX_MESSAGE_SIZE } from '../stream.js'
->>>>>>> 10610a55
 import { CERTHASH_CODE } from './transport.js'
 import type { LoggerOptions } from '@libp2p/interface'
 import type { MultihashDigest } from 'multiformats/hashes/interface'
