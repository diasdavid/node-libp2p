--- conflicted
+++ resolved
@@ -67,10 +67,10 @@
   message?: string
 }
 
-<<<<<<< HEAD
 export function isPeerConnection (obj: any): obj is PeerConnection {
   return typeof obj.state === 'function'
-=======
+}
+
 export async function getRtcConfiguration (config?: RTCConfiguration | (() => RTCConfiguration | Promise<RTCConfiguration>)): Promise<RTCConfiguration> {
   config = config ?? {}
 
@@ -85,5 +85,4 @@
   }))
 
   return config
->>>>>>> 06fc82da
 }