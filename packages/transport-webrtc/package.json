{
  "name": "@libp2p/webrtc",
  "version": "4.0.15",
  "description": "A libp2p transport using WebRTC connections",
  "license": "Apache-2.0 OR MIT",
  "homepage": "https://github.com/libp2p/js-libp2p/tree/main/packages/transport-webrtc#readme",
  "repository": {
    "type": "git",
    "url": "git+https://github.com/libp2p/js-libp2p.git"
  },
  "bugs": {
    "url": "https://github.com/libp2p/js-libp2p/issues"
  },
  "publishConfig": {
    "access": "public",
    "provenance": true
  },
  "type": "module",
  "types": "./dist/src/index.d.ts",
  "files": [
    "src",
    "dist",
    "!dist/test",
    "!**/*.tsbuildinfo"
  ],
  "exports": {
    ".": {
      "types": "./dist/src/index.d.ts",
      "import": "./dist/src/index.js"
    }
  },
  "eslintConfig": {
    "extends": "ipfs",
    "parserOptions": {
      "project": true,
      "sourceType": "module"
    }
  },
  "scripts": {
    "generate": "protons src/private-to-private/pb/message.proto src/pb/message.proto",
    "build": "aegir build",
    "test": "aegir test -t node -t browser -- --exit",
    "test:node": "aegir test -t node --cov -- --exit",
    "test:chrome": "aegir test -t browser --cov",
    "test:firefox": "aegir test -t browser -- --browser firefox",
    "lint": "aegir lint",
    "lint:fix": "aegir lint --fix",
    "clean": "aegir clean",
    "dep-check": "aegir dep-check"
  },
  "dependencies": {
    "@chainsafe/libp2p-noise": "^14.0.0",
    "@libp2p/interface": "^1.1.1",
    "@libp2p/interface-internal": "^1.0.6",
    "@libp2p/peer-id": "^4.0.4",
    "@libp2p/utils": "^5.2.1",
    "@multiformats/mafmt": "^12.1.6",
    "@multiformats/multiaddr": "^12.1.10",
    "@multiformats/multiaddr-matcher": "^1.1.0",
    "detect-browser": "^5.3.0",
    "it-length-prefixed": "^9.0.3",
    "it-protobuf-stream": "^1.1.1",
    "it-pushable": "^3.2.3",
    "it-stream-types": "^2.0.1",
    "multiformats": "^13.0.0",
    "multihashes": "^4.0.3",
    "node-datachannel": "^0.5.3",
    "p-defer": "^4.0.0",
    "p-event": "^6.0.0",
    "p-timeout": "^6.1.2",
    "protons-runtime": "^5.0.0",
    "race-signal": "^1.0.2",
    "react-native-webrtc": "^118.0.0",
    "uint8arraylist": "^2.4.7",
    "uint8arrays": "^5.0.0"
  },
  "devDependencies": {
    "@chainsafe/libp2p-yamux": "^6.0.1",
    "@libp2p/circuit-relay-v2": "^1.0.11",
    "@libp2p/interface-compliance-tests": "^5.1.2",
    "@libp2p/logger": "^4.0.4",
<<<<<<< HEAD
    "@libp2p/peer-id-factory": "^4.0.3",
    "@libp2p/websockets": "^8.0.10",
    "@types/sinon": "^17.0.2",
=======
    "@libp2p/peer-id-factory": "^4.0.4",
    "@libp2p/websockets": "^8.0.11",
    "@types/sinon": "^17.0.0",
>>>>>>> 26346402
    "aegir": "^42.0.0",
    "delay": "^6.0.0",
    "it-drain": "^3.0.5",
    "it-length": "^3.0.2",
    "it-map": "^3.0.4",
    "it-pair": "^2.0.6",
    "it-pipe": "^3.0.1",
<<<<<<< HEAD
    "it-to-buffer": "^4.0.3",
    "libp2p": "^1.1.1",
=======
    "it-to-buffer": "^4.0.2",
    "libp2p": "^1.1.2",
>>>>>>> 26346402
    "p-retry": "^6.1.0",
    "protons": "^7.3.0",
    "sinon": "^17.0.1",
    "sinon-ts": "^2.0.0"
  },
  "browser": {
    "./dist/src/webrtc/index.js": "./dist/src/webrtc/index.browser.js"
  },
  "react-native": {
    "./dist/src/webrtc/index.js": "./dist/src/webrtc/index.react-native.js"
  }
}<|MERGE_RESOLUTION|>--- conflicted
+++ resolved
@@ -79,15 +79,9 @@
     "@libp2p/circuit-relay-v2": "^1.0.11",
     "@libp2p/interface-compliance-tests": "^5.1.2",
     "@libp2p/logger": "^4.0.4",
-<<<<<<< HEAD
-    "@libp2p/peer-id-factory": "^4.0.3",
-    "@libp2p/websockets": "^8.0.10",
-    "@types/sinon": "^17.0.2",
-=======
     "@libp2p/peer-id-factory": "^4.0.4",
     "@libp2p/websockets": "^8.0.11",
-    "@types/sinon": "^17.0.0",
->>>>>>> 26346402
+    "@types/sinon": "^17.0.2",
     "aegir": "^42.0.0",
     "delay": "^6.0.0",
     "it-drain": "^3.0.5",
@@ -95,13 +89,8 @@
     "it-map": "^3.0.4",
     "it-pair": "^2.0.6",
     "it-pipe": "^3.0.1",
-<<<<<<< HEAD
     "it-to-buffer": "^4.0.3",
-    "libp2p": "^1.1.1",
-=======
-    "it-to-buffer": "^4.0.2",
     "libp2p": "^1.1.2",
->>>>>>> 26346402
     "p-retry": "^6.1.0",
     "protons": "^7.3.0",
     "sinon": "^17.0.1",
