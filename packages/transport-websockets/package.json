--- conflicted
+++ resolved
@@ -74,14 +74,8 @@
     "test:electron-main": "aegir test -t electron-main -f ./dist/test/node.js --cov"
   },
   "dependencies": {
-<<<<<<< HEAD
-    "@libp2p/interface": "^2.1.3",
-    "@libp2p/utils": "^6.1.2",
-=======
     "@libp2p/interface": "^2.2.0",
     "@libp2p/utils": "^6.1.3",
-    "@multiformats/mafmt": "^12.1.6",
->>>>>>> 2bbb5e19
     "@multiformats/multiaddr": "^12.2.3",
     "@multiformats/multiaddr-matcher": "^1.4.0",
     "@multiformats/multiaddr-to-uri": "^10.0.1",
