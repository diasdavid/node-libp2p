--- conflicted
+++ resolved
@@ -88,15 +88,9 @@
     "ws": "^8.17.0"
   },
   "devDependencies": {
-<<<<<<< HEAD
-    "@libp2p/interface-compliance-tests": "^5.4.9",
-    "@libp2p/logger": "^4.0.17",
-    "aegir": "^44.0.1",
-=======
     "@libp2p/interface-compliance-tests": "^5.4.10",
     "@libp2p/logger": "^4.0.18",
-    "aegir": "^43.0.1",
->>>>>>> 4c755757
+    "aegir": "^44.0.1",
     "is-loopback-addr": "^2.0.2",
     "it-all": "^3.0.6",
     "it-drain": "^3.0.7",
