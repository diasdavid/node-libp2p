--- conflicted
+++ resolved
@@ -112,15 +112,10 @@
     this.started = false
 
     // ensure we don't listen on multiple relays simultaneously
-<<<<<<< HEAD
-    this.reserveQueue = new PeerJobQueue({
-      concurrency: config.reservationConcurrency
-=======
     this.reserveQueue = new PeerQueue({
       concurrency: init?.reservationConcurrency ?? DEFAULT_RESERVATION_CONCURRENCY,
       metricName: 'libp2p_relay_reservation_queue',
       metrics: components.metrics
->>>>>>> 4691f417
     })
 
     // When a peer disconnects, if we had a reservation on that peer
