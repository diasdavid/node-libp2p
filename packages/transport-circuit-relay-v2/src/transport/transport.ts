import { CodeError } from '@libp2p/interface'
import { transportSymbol, type Transport, type CreateListenerOptions, type Listener, type Upgrader, type AbortOptions, type ComponentLogger, type Logger, type Connection, type Stream, type ConnectionGater, type PeerId, type PeerStore } from '@libp2p/interface'
import { peerIdFromBytes, peerIdFromString } from '@libp2p/peer-id'
import { streamToMaConnection } from '@libp2p/utils/stream-to-ma-conn'
import * as mafmt from '@multiformats/mafmt'
import { multiaddr } from '@multiformats/multiaddr'
import { pbStream } from 'it-protobuf-stream'
import { CIRCUIT_PROTO_CODE, ERR_HOP_REQUEST_FAILED, ERR_RELAYED_DIAL, MAX_CONNECTIONS, RELAY_V2_HOP_CODEC, RELAY_V2_STOP_CODEC } from '../constants.js'
import { StopMessage, HopMessage, Status } from '../pb/index.js'
import { RelayDiscovery } from './discovery.js'
import { createListener } from './listener.js'
import { ReservationStore } from './reservation-store.js'
import type { CircuitRelayTransportComponents, CircuitRelayTransportInit } from './index.js'
import type { AddressManager, ConnectionManager, IncomingStreamData, Registrar, TransportManager } from '@libp2p/interface-internal'
import type { Multiaddr } from '@multiformats/multiaddr'

const isValidStop = (request: StopMessage): request is Required<StopMessage> => {
  if (request.peer == null) {
    return false
  }

  try {
    request.peer.addrs.forEach(multiaddr)
  } catch {
    return false
  }

  return true
}

interface ConnectOptions {
  stream: Stream
  connection: Connection
  destinationPeer: PeerId
  destinationAddr: Multiaddr
  relayAddr: Multiaddr
  ma: Multiaddr
  disconnectOnFailure: boolean
}

const defaults = {
  maxInboundStopStreams: MAX_CONNECTIONS,
  maxOutboundStopStreams: MAX_CONNECTIONS,
  stopTimeout: 30000
}

export class CircuitRelayTransport implements Transport {
  private readonly discovery?: RelayDiscovery
  private readonly registrar: Registrar
  private readonly peerStore: PeerStore
  private readonly connectionManager: ConnectionManager
  private readonly transportManager: TransportManager
  private readonly peerId: PeerId
  private readonly upgrader: Upgrader
  private readonly addressManager: AddressManager
  private readonly connectionGater: ConnectionGater
  public readonly reservationStore: ReservationStore
  private readonly logger: ComponentLogger
  private readonly maxInboundStopStreams: number
  private readonly maxOutboundStopStreams?: number
  private readonly stopTimeout: number
  private started: boolean
  private readonly log: Logger

  constructor (components: CircuitRelayTransportComponents, init: CircuitRelayTransportInit) {
    this.log = components.logger.forComponent('libp2p:circuit-relay:transport')
    this.registrar = components.registrar
    this.peerStore = components.peerStore
    this.connectionManager = components.connectionManager
    this.transportManager = components.transportManager
    this.logger = components.logger
    this.peerId = components.peerId
    this.upgrader = components.upgrader
    this.addressManager = components.addressManager
    this.connectionGater = components.connectionGater
    this.maxInboundStopStreams = init.maxInboundStopStreams ?? defaults.maxInboundStopStreams
    this.maxOutboundStopStreams = init.maxOutboundStopStreams ?? defaults.maxOutboundStopStreams
    this.stopTimeout = init.stopTimeout ?? defaults.stopTimeout

    if (init.discoverRelays != null && init.discoverRelays > 0) {
      this.discovery = new RelayDiscovery(components)
      this.discovery.addEventListener('relay:discover', (evt) => {
        this.reservationStore.addRelay(evt.detail, 'discovered')
          .catch(err => {
            this.log.error('could not add discovered relay %p', evt.detail, err)
          })
      })
    }

    this.reservationStore = new ReservationStore(components, init)
    this.reservationStore.addEventListener('relay:not-enough-relays', () => {
      this.discovery?.discover()
        .catch(err => {
          this.log.error('could not discover relays', err)
        })
    })

    this.started = false
  }

  isStarted (): boolean {
    return this.started
  }

  async start (): Promise<void> {
    this.reservationStore.start()

    await this.registrar.handle(RELAY_V2_STOP_CODEC, (data) => {
      void this.onStop(data).catch(err => {
        this.log.error('error while handling STOP protocol', err)
        data.stream.abort(err)
      })
    }, {
      maxInboundStreams: this.maxInboundStopStreams,
      maxOutboundStreams: this.maxOutboundStopStreams,
      runOnTransientConnection: true
    })

    await this.discovery?.start()

    this.started = true
  }

  afterStart (): void {
    this.discovery?.afterStart()
  }

  async stop (): Promise<void> {
    this.discovery?.stop()
    this.reservationStore.stop()
    await this.registrar.unhandle(RELAY_V2_STOP_CODEC)

    this.started = false
  }

  readonly [transportSymbol] = true

  readonly [Symbol.toStringTag] = 'libp2p/circuit-relay-v2'

  /**
   * Dial a peer over a relay
   */
  async dial (ma: Multiaddr, options: AbortOptions = {}): Promise<Connection> {
    if (ma.protoCodes().filter(code => code === CIRCUIT_PROTO_CODE).length !== 1) {
      const errMsg = 'Invalid circuit relay address'
      this.log.error(errMsg, ma)
      throw new CodeError(errMsg, ERR_RELAYED_DIAL)
    }

    // Check the multiaddr to see if it contains a relay and a destination peer
    const addrs = ma.toString().split('/p2p-circuit')
    const relayAddr = multiaddr(addrs[0])
    const destinationAddr = multiaddr(addrs[addrs.length - 1])
    const relayId = relayAddr.getPeerId()
    const destinationId = destinationAddr.getPeerId()

    if (relayId == null || destinationId == null) {
      const errMsg = `Circuit relay dial to ${ma.toString()} failed as address did not have peer ids`
      this.log.error(errMsg)
      throw new CodeError(errMsg, ERR_RELAYED_DIAL)
    }

    const relayPeer = peerIdFromString(relayId)
    const destinationPeer = peerIdFromString(destinationId)

    let disconnectOnFailure = false
    const relayConnections = this.connectionManager.getConnections(relayPeer)
    let relayConnection = relayConnections[0]

    if (relayConnection == null) {
      await this.peerStore.merge(relayPeer, {
        multiaddrs: [relayAddr]
      })
      relayConnection = await this.connectionManager.openConnection(relayPeer, options)
      disconnectOnFailure = true
    }

    let stream: Stream | undefined

    try {
      stream = await relayConnection.newStream(RELAY_V2_HOP_CODEC)

      return await this.connectV2({
        stream,
        connection: relayConnection,
        destinationPeer,
        destinationAddr,
        relayAddr,
        ma,
        disconnectOnFailure
      })
    } catch (err: any) {
      this.log.error('circuit relay dial to destination %p via relay %p failed', destinationPeer, relayPeer, err)

      if (stream != null) {
        stream.abort(err)
      }
      disconnectOnFailure && await relayConnection.close()
      throw err
    }
  }

  async connectV2 (
    {
      stream, connection, destinationPeer,
      destinationAddr, relayAddr, ma,
      disconnectOnFailure
    }: ConnectOptions
  ): Promise<Connection> {
    try {
      const pbstr = pbStream(stream)
      const hopstr = pbstr.pb(HopMessage)
      await hopstr.write({
        type: HopMessage.Type.CONNECT,
        peer: {
          id: destinationPeer.toBytes(),
          addrs: [multiaddr(destinationAddr).bytes]
        }
      })

      const status = await hopstr.read()

      if (status.status !== Status.OK) {
        throw new CodeError(`failed to connect via relay with status ${status?.status?.toString() ?? 'undefined'}`, ERR_HOP_REQUEST_FAILED)
      }

      const maConn = streamToMaConnection({
        stream: pbstr.unwrap(),
        remoteAddr: ma,
        localAddr: relayAddr.encapsulate(`/p2p-circuit/p2p/${this.peerId.toString()}`),
        logger: this.logger
      })

      this.log('new outbound transient connection %a', maConn.remoteAddr)
      return await this.upgrader.upgradeOutbound(maConn, {
<<<<<<< HEAD
        transient: status.limit!=null
=======
        transient: status.limit !== undefined
>>>>>>> cb7c6480
      })
    } catch (err: any) {
      this.log.error(`Circuit relay dial to destination ${destinationPeer.toString()} via relay ${connection.remotePeer.toString()} failed`, err)
      disconnectOnFailure && await connection.close()
      throw err
    }
  }

  /**
   * Create a listener
   */
  createListener (options: CreateListenerOptions): Listener {
    return createListener({
      connectionManager: this.connectionManager,
      relayStore: this.reservationStore,
      logger: this.logger
    })
  }

  /**
   * Filter check for all Multiaddrs that this transport can listen on
   */
  listenFilter (multiaddrs: Multiaddr[]): Multiaddr[] {
    multiaddrs = Array.isArray(multiaddrs) ? multiaddrs : [multiaddrs]

    return multiaddrs.filter((ma) => {
      return mafmt.Circuit.matches(ma)
    })
  }

  /**
   * Filter check for all Multiaddrs that this transport can dial
   */
  dialFilter (multiaddrs: Multiaddr[]): Multiaddr[] {
    return this.listenFilter(multiaddrs)
  }

  /**
   * An incoming STOP request means a remote peer wants to dial us via a relay
   */
  async onStop ({ connection, stream }: IncomingStreamData): Promise<void> {
    if (!this.reservationStore.hasReservation(connection.remotePeer)) {
      try {
        this.log('dialed via relay we did not have a reservation on, start listening on that relay address')
        await this.transportManager.listen([connection.remoteAddr.encapsulate('/p2p-circuit')])
      } catch (err: any) {
        // failed to refresh our hitherto unknown relay reservation but allow the connection attempt anyway
        this.log.error('failed to listen on a relay peer we were dialed via but did not have a reservation on', err)
      }
    }

    const signal = AbortSignal.timeout(this.stopTimeout)
    const pbstr = pbStream(stream).pb(StopMessage)
    const request = await pbstr.read({
      signal
    })

    this.log('new circuit relay v2 stop stream from %p with type %s', connection.remotePeer, request.type)

    if (request?.type === undefined) {
      this.log.error('type was missing from circuit v2 stop protocol request from %s', connection.remotePeer)
      await pbstr.write({ type: StopMessage.Type.STATUS, status: Status.MALFORMED_MESSAGE }, {
        signal
      })
      await stream.close()
      return
    }

    // Validate the STOP request has the required input
    if (request.type !== StopMessage.Type.CONNECT) {
      this.log.error('invalid stop connect request via peer %p', connection.remotePeer)
      await pbstr.write({ type: StopMessage.Type.STATUS, status: Status.UNEXPECTED_MESSAGE }, {
        signal
      })
      await stream.close()
      return
    }

    if (!isValidStop(request)) {
      this.log.error('invalid stop connect request via peer %p', connection.remotePeer)
      await pbstr.write({ type: StopMessage.Type.STATUS, status: Status.MALFORMED_MESSAGE }, {
        signal
      })
      await stream.close()
      return
    }

    const remotePeerId = peerIdFromBytes(request.peer.id)

    if ((await this.connectionGater.denyInboundRelayedConnection?.(connection.remotePeer, remotePeerId)) === true) {
      this.log.error('connection gater denied inbound relayed connection from %p', connection.remotePeer)
      await pbstr.write({ type: StopMessage.Type.STATUS, status: Status.PERMISSION_DENIED }, {
        signal
      })
      await stream.close()
      return
    }

    this.log.trace('sending success response to %p', connection.remotePeer)
    await pbstr.write({ type: StopMessage.Type.STATUS, status: Status.OK }, {
      signal
    })

    const remoteAddr = connection.remoteAddr.encapsulate(`/p2p-circuit/p2p/${remotePeerId.toString()}`)
    const localAddr = this.addressManager.getAddresses()[0]
    const maConn = streamToMaConnection({
      stream: pbstr.unwrap().unwrap(),
      remoteAddr,
      localAddr,
      logger: this.logger
    })

    this.log('new inbound transient connection %a', maConn.remoteAddr)
    await this.upgrader.upgradeInbound(maConn, {
      transient: request.limit !== undefined
    })
    this.log('%s connection %a upgraded', 'inbound', maConn.remoteAddr)
  }
}<|MERGE_RESOLUTION|>--- conflicted
+++ resolved
@@ -233,11 +233,7 @@
 
       this.log('new outbound transient connection %a', maConn.remoteAddr)
       return await this.upgrader.upgradeOutbound(maConn, {
-<<<<<<< HEAD
-        transient: status.limit!=null
-=======
-        transient: status.limit !== undefined
->>>>>>> cb7c6480
+        transient: status.limit != null
       })
     } catch (err: any) {
       this.log.error(`Circuit relay dial to destination ${destinationPeer.toString()} via relay ${connection.remotePeer.toString()} failed`, err)
@@ -352,7 +348,7 @@
 
     this.log('new inbound transient connection %a', maConn.remoteAddr)
     await this.upgrader.upgradeInbound(maConn, {
-      transient: request.limit !== undefined
+      transient: request.limit != null
     })
     this.log('%s connection %a upgraded', 'inbound', maConn.remoteAddr)
   }
