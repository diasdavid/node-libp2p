--- conflicted
+++ resolved
@@ -66,14 +66,9 @@
     "p-defer": "^4.0.0",
     "p-retry": "^6.1.0",
     "protons-runtime": "^5.0.0",
-<<<<<<< HEAD
-    "uint8arraylist": "^2.4.3",
+    "uint8arraylist": "^2.4.7",
     "uint8arrays": "^5.0.0",
     "yup": "^1.3.2"
-=======
-    "uint8arraylist": "^2.4.7",
-    "uint8arrays": "^5.0.0"
->>>>>>> 8bbd4362
   },
   "devDependencies": {
     "@libp2p/interface-compliance-tests": "^5.1.2",
