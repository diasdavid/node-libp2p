--- conflicted
+++ resolved
@@ -196,15 +196,10 @@
           cleanUpWTSession('remote_close')
         })
 
-<<<<<<< HEAD
-      if (!await raceSignal(this.authenticateWebTransport(wt, localPeer, remotePeer, certhashes), options.signal)) {
-        throw new Error('Failed to authenticate webtransport')
-=======
       authenticated = await raceSignal(this.authenticateWebTransport(wt, localPeer, remotePeer, certhashes), options.signal)
 
       if (!authenticated) {
         throw new CodeError('Failed to authenticate webtransport', 'ERR_AUTHENTICATION_FAILED')
->>>>>>> de3f7aea
       }
 
       if (options?.signal?.aborted === true) {
@@ -231,11 +226,6 @@
         ...inertDuplex()
       }
 
-<<<<<<< HEAD
-      authenticated = true
-
-=======
->>>>>>> de3f7aea
       return await options.upgrader.upgradeOutbound(maConn, {
         skipEncryption: true,
         muxerFactory: webtransportMuxer(wt, wt.incomingBidirectionalStreams.getReader(), this.components.logger, this.config),
@@ -323,8 +313,6 @@
       certificates: this.config.certificates,
       maxInboundStreams: this.config.maxInboundStreams
     })
-<<<<<<< HEAD
-=======
   }
 
   /**
@@ -332,7 +320,6 @@
    */
   listenFilter (): Multiaddr[] {
     return []
->>>>>>> de3f7aea
   }
 
   /**
