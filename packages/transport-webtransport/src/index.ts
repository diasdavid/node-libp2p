/**
 * @packageDocumentation
 *
 * A [libp2p transport](https://docs.libp2p.io/concepts/transports/overview/) based on [WebTransport](https://www.w3.org/TR/webtransport/).
 *
 * >
 * > ⚠️ **Note**
 * >
 * > This WebTransport implementation currently only allows dialing to other nodes. It does not yet allow listening for incoming dials. This feature requires QUIC support to land in Node JS first.
 * >
 * > QUIC support in Node JS is actively being worked on. You can keep an eye on the progress by watching the [related issues on the Node JS issue tracker](https://github.com/nodejs/node/labels/quic)
 * >
 *
 * @example
 *
 * ```TypeScript
 * import { createLibp2p } from 'libp2p'
 * import { webTransport } from '@libp2p/webtransport'
 * import { noise } from '@chainsafe/libp2p-noise'
 *
 * const node = await createLibp2p({
 *   transports: [
 *     webTransport()
 *   ],
 *   connectionEncryption: [
 *     noise()
 *   ]
 * })
 * ```
 */

import { noise } from '@chainsafe/libp2p-noise'
import { AbortError, InvalidCryptoExchangeError, InvalidParametersError, serviceCapabilities, transportSymbol } from '@libp2p/interface'
import { WebTransport as WebTransportMatcher } from '@multiformats/multiaddr-matcher'
import { CustomProgressEvent } from 'progress-events'
import { raceSignal } from 'race-signal'
import createListener from './listener.js'
import { webtransportMuxer } from './muxer.js'
import { inertDuplex } from './utils/inert-duplex.js'
import { isSubset } from './utils/is-subset.js'
import { parseMultiaddr } from './utils/parse-multiaddr.js'
import WebTransport from './webtransport.js'
import type { Transport, CreateListenerOptions, DialTransportOptions, Listener, ComponentLogger, Logger, Connection, MultiaddrConnection, CounterGroup, Metrics, PeerId, OutboundConnectionUpgradeEvents } from '@libp2p/interface'
import type { Multiaddr } from '@multiformats/multiaddr'
import type { Source } from 'it-stream-types'
import type { MultihashDigest } from 'multiformats/hashes/interface'
import type { ProgressEvent } from 'progress-events'
import type { Uint8ArrayList } from 'uint8arraylist'

/**
 * PEM format server certificate and private key
 */
export interface WebTransportCertificate {
  privateKey: string
  pem: string
  hash: MultihashDigest<number>
  secret: string
}

interface WebTransportSessionCleanup {
  (metric: string): void
}

export interface WebTransportInit {
  maxInboundStreams?: number
  certificates?: WebTransportCertificate[]
}

export interface WebTransportComponents {
  peerId: PeerId
  metrics?: Metrics
  logger: ComponentLogger
}

export interface WebTransportMetrics {
  dialerEvents: CounterGroup
}

export type WebTransportDialEvents =
  OutboundConnectionUpgradeEvents |
  ProgressEvent<'webtransport:wait-for-session'> |
  ProgressEvent<'webtransport:open-authentication-stream'> |
  ProgressEvent<'webtransport:secure-outbound-connection'> |
  ProgressEvent<'webtransport:close-authentication-stream'>

interface AuthenticateWebTransportOptions extends DialTransportOptions<WebTransportDialEvents> {
  wt: WebTransport
  remotePeer?: PeerId
  certhashes: Array<MultihashDigest<number>>
}

class WebTransportTransport implements Transport<WebTransportDialEvents> {
  private readonly log: Logger
  private readonly components: WebTransportComponents
  private readonly config: Required<WebTransportInit>
  private readonly metrics?: WebTransportMetrics

  constructor (components: WebTransportComponents, init: WebTransportInit = {}) {
    this.log = components.logger.forComponent('libp2p:webtransport')
    this.components = components
    this.config = {
      ...init,
      maxInboundStreams: init.maxInboundStreams ?? 1000,
      certificates: init.certificates ?? []
    }

    if (components.metrics != null) {
      this.metrics = {
        dialerEvents: components.metrics.registerCounterGroup('libp2p_webtransport_dialer_events_total', {
          label: 'event',
          help: 'Total count of WebTransport dialer events by type'
        })
      }
    }
  }

  readonly [Symbol.toStringTag] = '@libp2p/webtransport'

  readonly [transportSymbol] = true

  readonly [serviceCapabilities]: string[] = [
    '@libp2p/transport'
  ]

  async dial (ma: Multiaddr, options: DialTransportOptions<WebTransportDialEvents>): Promise<Connection> {
    if (options?.signal?.aborted === true) {
      throw new AbortError()
    }

    this.log('dialing %s', ma)
<<<<<<< HEAD
    const localPeer = this.components.peerId
    if (localPeer === undefined) {
      throw new InvalidParametersError('Need a local peerid')
    }
=======
>>>>>>> dc8c1ec4

    options = options ?? {}

    const { url, certhashes, remotePeer } = parseMultiaddr(ma)
    let abortListener: (() => void) | undefined
    let maConn: MultiaddrConnection | undefined
    let cleanUpWTSession: WebTransportSessionCleanup = () => {}
    let closed = false
    let ready = false
    let authenticated = false

    try {
      this.metrics?.dialerEvents.increment({ pending: true })

      const wt = new WebTransport(`${url}/.well-known/libp2p-webtransport?type=noise`, {
        serverCertificateHashes: certhashes.map(certhash => ({
          algorithm: 'sha-256',
          value: certhash.digest
        }))
      })

      cleanUpWTSession = (metric: string) => {
        if (closed) {
          // already closed session
          return
        }

        try {
          this.metrics?.dialerEvents.increment({ [metric]: true })
          wt.close()
        } catch (err) {
          this.log.error('error closing wt session', err)
        } finally {
          // This is how we specify the connection is closed and shouldn't be used.
          if (maConn != null) {
            maConn.timeline.close = Date.now()
          }

          closed = true
        }
      }

      // if the dial is aborted before we are ready, close the WebTransport session
      abortListener = () => {
        if (ready) {
          cleanUpWTSession('noise_timeout')
        } else {
          cleanUpWTSession('ready_timeout')
        }
      }
      options.signal?.addEventListener('abort', abortListener, {
        once: true
      })

      this.log('wait for session to be ready')
      options.onProgress?.(new CustomProgressEvent('webtransport:wait-for-session'))
      await Promise.race([
        wt.closed,
        wt.ready
      ])
      this.log('session became ready')

      ready = true
      this.metrics?.dialerEvents.increment({ ready: true })

      // this promise resolves/throws when the session is closed
      wt.closed.catch((err: Error) => {
        this.log.error('error on remote wt session close', err)
      })
        .finally(() => {
          cleanUpWTSession('remote_close')
        })

      authenticated = await raceSignal(this.authenticateWebTransport({ wt, remotePeer, certhashes, ...options }), options.signal)

      if (!authenticated) {
        throw new InvalidCryptoExchangeError('Failed to authenticate webtransport')
      }

      this.metrics?.dialerEvents.increment({ open: true })

      maConn = {
        close: async () => {
          this.log('closing webtransport')
          cleanUpWTSession('close')
        },
        abort: (err: Error) => {
          this.log('aborting webtransport due to passed err', err)
          cleanUpWTSession('abort')
        },
        remoteAddr: ma,
        timeline: {
          open: Date.now()
        },
        log: this.components.logger.forComponent('libp2p:webtransport:maconn'),
        // This connection is never used directly since webtransport supports native streams.
        ...inertDuplex()
      }

      return await options.upgrader.upgradeOutbound(maConn, {
        skipEncryption: true,
        muxerFactory: webtransportMuxer(wt, wt.incomingBidirectionalStreams.getReader(), this.components.logger, this.config),
        skipProtection: true,
        onProgress: options.onProgress
      })
    } catch (err: any) {
      this.log.error('caught wt session err', err)

      if (authenticated) {
        cleanUpWTSession('upgrade_error')
      } else if (ready) {
        cleanUpWTSession('noise_error')
      } else {
        cleanUpWTSession('ready_error')
      }

      throw err
    } finally {
      if (abortListener != null) {
        options.signal?.removeEventListener('abort', abortListener)
      }
    }
  }

  async authenticateWebTransport ({ wt, remotePeer, certhashes, onProgress, signal }: AuthenticateWebTransportOptions): Promise<boolean> {
    signal?.throwIfAborted()

    onProgress?.(new CustomProgressEvent('webtransport:open-authentication-stream'))
    const stream = await wt.createBidirectionalStream()
    const writer = stream.writable.getWriter()
    const reader = stream.readable.getReader()

    const duplex = {
      source: (async function * () {
        while (true) {
          const val = await reader.read()

          if (val.value != null) {
            yield val.value
          }

          if (val.done) {
            break
          }
        }
      })(),
      sink: async (source: Source<Uint8Array | Uint8ArrayList>) => {
        for await (const chunk of source) {
          await raceSignal(writer.ready, signal)

          const buf = chunk instanceof Uint8Array ? chunk : chunk.subarray()

          writer.write(buf).catch(err => {
            this.log.error('could not write chunk during authentication of WebTransport stream', err)
          })
        }
      }
    }

    const n = noise()(this.components)

    onProgress?.(new CustomProgressEvent('webtransport:secure-outbound-connection'))
    const { remoteExtensions } = await n.secureOutbound(duplex, remotePeer)

    onProgress?.(new CustomProgressEvent('webtransport:close-authentication-stream'))
    // We're done with this authentication stream
    writer.close().catch((err: Error) => {
      this.log.error(`Failed to close authentication stream writer: ${err.message}`)
    })

    reader.cancel().catch((err: Error) => {
      this.log.error(`Failed to close authentication stream reader: ${err.message}`)
    })

    // Verify the certhashes we used when dialing are a subset of the certhashes relayed by the remote peer
    if (!isSubset(remoteExtensions?.webtransportCerthashes ?? [], certhashes.map(ch => ch.bytes))) {
      throw new Error("Our certhashes are not a subset of the remote's reported certhashes")
    }

    return true
  }

  createListener (options: CreateListenerOptions): Listener {
    return createListener(this.components, {
      ...options,
      certificates: this.config.certificates,
      maxInboundStreams: this.config.maxInboundStreams
    })
  }

  /**
   * Filter check for all Multiaddrs that this transport can listen on
   */
  listenFilter (): Multiaddr[] {
    return []
  }

  /**
   * Filter check for all Multiaddrs that this transport can dial
   */
  dialFilter (multiaddrs: Multiaddr[]): Multiaddr[] {
    // test for WebTransport support
    if (globalThis.WebTransport == null) {
      return []
    }

    return multiaddrs.filter(ma => {
      if (!WebTransportMatcher.exactMatch(ma)) {
        return false
      }

      const { url, certhashes } = parseMultiaddr(ma)

      return url != null && certhashes.length > 0
    })
  }
}

export function webTransport (init: WebTransportInit = {}): (components: WebTransportComponents) => Transport {
  return (components: WebTransportComponents) => new WebTransportTransport(components, init)
}<|MERGE_RESOLUTION|>--- conflicted
+++ resolved
@@ -128,13 +128,6 @@
     }
 
     this.log('dialing %s', ma)
-<<<<<<< HEAD
-    const localPeer = this.components.peerId
-    if (localPeer === undefined) {
-      throw new InvalidParametersError('Need a local peerid')
-    }
-=======
->>>>>>> dc8c1ec4
 
     options = options ?? {}
 
