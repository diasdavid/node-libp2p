{
  "name": "@libp2p/webtransport",
  "version": "4.0.22",
  "description": "JavaScript implementation of the WebTransport module that libp2p uses and that implements the interface-transport spec",
  "license": "Apache-2.0 OR MIT",
  "homepage": "https://github.com/libp2p/js-libp2p/tree/main/packages/transport-webtransport#readme",
  "repository": {
    "type": "git",
    "url": "git+https://github.com/libp2p/js-libp2p.git"
  },
  "bugs": {
    "url": "https://github.com/libp2p/js-libp2p/issues"
  },
  "publishConfig": {
    "access": "public",
    "provenance": true
  },
  "keywords": [
    "IPFS"
  ],
  "type": "module",
  "types": "./dist/src/index.d.ts",
  "files": [
    "src",
    "dist",
    "!dist/test",
    "!**/*.tsbuildinfo"
  ],
  "exports": {
    ".": {
      "types": "./src/index.d.ts",
      "import": "./dist/src/index.js"
    }
  },
  "eslintConfig": {
    "extends": "ipfs",
    "parserOptions": {
      "project": true,
      "sourceType": "module"
    }
  },
  "scripts": {
    "clean": "aegir clean",
    "lint": "aegir lint",
    "dep-check": "aegir dep-check -i @fails-components/webtransport-transport-http3-quiche",
    "doc-check": "aegir doc-check",
    "build": "aegir build",
    "test": "aegir test",
    "test:node": "aegir test -t node --cov",
    "test:chrome": "aegir test -t browser --cov",
    "test:chrome-webworker": "aegir test -t webworker",
    "test:electron-main": "aegir test -t electron-main"
  },
  "dependencies": {
    "@chainsafe/libp2p-noise": "^15.0.0",
<<<<<<< HEAD
    "@fails-components/webtransport": "^1.0.10",
    "@fails-components/webtransport-transport-http3-quiche": "^1.0.10",
    "@libp2p/interface": "^1.1.3",
    "@libp2p/peer-id": "^4.0.6",
    "@libp2p/utils": "^5.2.5",
    "@multiformats/multiaddr": "^12.1.14",
    "@multiformats/multiaddr-matcher": "^1.1.2",
    "browser-readablestream-to-it": "^2.0.5",
=======
    "@libp2p/interface": "^1.1.5",
    "@libp2p/peer-id": "^4.0.8",
    "@multiformats/multiaddr": "^12.2.1",
    "@multiformats/multiaddr-matcher": "^1.2.0",
>>>>>>> 80278b36
    "it-stream-types": "^2.0.1",
    "multiformats": "^13.1.0",
    "race-signal": "^1.0.2",
    "uint8arraylist": "^2.4.8",
    "uint8arrays": "^5.0.3"
  },
  "devDependencies": {
<<<<<<< HEAD
    "@libp2p/interface-compliance-tests": "^5.3.1",
    "@libp2p/logger": "^4.0.6",
    "@libp2p/peer-id-factory": "^4.0.6",
    "@noble/hashes": "^1.3.3",
    "aegir": "^42.2.4",
    "it-map": "^3.0.5",
    "it-to-buffer": "^4.0.5",
    "libp2p": "^1.2.3",
    "node-forge": "^1.3.1",
    "p-defer": "^4.0.0",
    "sinon": "^17.0.1"
=======
    "@libp2p/logger": "^4.0.8",
    "@libp2p/peer-id-factory": "^4.0.8",
    "aegir": "^42.2.5",
    "libp2p": "^1.3.1",
    "p-defer": "^4.0.1"
>>>>>>> 80278b36
  },
  "browser": {
    "./dist/src/listener.js": "./dist/src/listener.browser.js",
    "./dist/src/webtransport.js": "./dist/src/webtransport.browser.js",
    "./dist/test/certificate.js": "./dist/test/certificate.browser.js"
  },
  "react-native": {
    "./dist/src/listener.js": "./dist/src/listener.browser.js",
    "./dist/src/webtransport.js": "./dist/src/webtransport.browser.js",
    "./dist/test/fixtures/certificate.js": "./dist/test/fixtures/certificate.browser.js"
  },
  "sideEffects": false
}<|MERGE_RESOLUTION|>--- conflicted
+++ resolved
@@ -53,21 +53,12 @@
   },
   "dependencies": {
     "@chainsafe/libp2p-noise": "^15.0.0",
-<<<<<<< HEAD
     "@fails-components/webtransport": "^1.0.10",
     "@fails-components/webtransport-transport-http3-quiche": "^1.0.10",
-    "@libp2p/interface": "^1.1.3",
-    "@libp2p/peer-id": "^4.0.6",
-    "@libp2p/utils": "^5.2.5",
-    "@multiformats/multiaddr": "^12.1.14",
-    "@multiformats/multiaddr-matcher": "^1.1.2",
-    "browser-readablestream-to-it": "^2.0.5",
-=======
     "@libp2p/interface": "^1.1.5",
     "@libp2p/peer-id": "^4.0.8",
     "@multiformats/multiaddr": "^12.2.1",
     "@multiformats/multiaddr-matcher": "^1.2.0",
->>>>>>> 80278b36
     "it-stream-types": "^2.0.1",
     "multiformats": "^13.1.0",
     "race-signal": "^1.0.2",
@@ -75,25 +66,17 @@
     "uint8arrays": "^5.0.3"
   },
   "devDependencies": {
-<<<<<<< HEAD
     "@libp2p/interface-compliance-tests": "^5.3.1",
-    "@libp2p/logger": "^4.0.6",
-    "@libp2p/peer-id-factory": "^4.0.6",
+    "@libp2p/logger": "^4.0.8",
+    "@libp2p/peer-id-factory": "^4.0.8",
     "@noble/hashes": "^1.3.3",
-    "aegir": "^42.2.4",
+    "aegir": "^42.2.5",
     "it-map": "^3.0.5",
     "it-to-buffer": "^4.0.5",
-    "libp2p": "^1.2.3",
+    "libp2p": "^1.3.1",
     "node-forge": "^1.3.1",
-    "p-defer": "^4.0.0",
+    "p-defer": "^4.0.1",
     "sinon": "^17.0.1"
-=======
-    "@libp2p/logger": "^4.0.8",
-    "@libp2p/peer-id-factory": "^4.0.8",
-    "aegir": "^42.2.5",
-    "libp2p": "^1.3.1",
-    "p-defer": "^4.0.1"
->>>>>>> 80278b36
   },
   "browser": {
     "./dist/src/listener.js": "./dist/src/listener.browser.js",
