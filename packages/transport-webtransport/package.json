{
  "name": "@libp2p/webtransport",
  "version": "4.1.8",
  "description": "JavaScript implementation of the WebTransport module that libp2p uses and that implements the interface-transport spec",
  "license": "Apache-2.0 OR MIT",
  "homepage": "https://github.com/libp2p/js-libp2p/tree/main/packages/transport-webtransport#readme",
  "repository": {
    "type": "git",
    "url": "git+https://github.com/libp2p/js-libp2p.git"
  },
  "bugs": {
    "url": "https://github.com/libp2p/js-libp2p/issues"
  },
  "publishConfig": {
    "access": "public",
    "provenance": true
  },
  "keywords": [
    "IPFS"
  ],
  "type": "module",
  "types": "./dist/src/index.d.ts",
  "files": [
    "src",
    "dist",
    "!dist/test",
    "!**/*.tsbuildinfo"
  ],
  "exports": {
    ".": {
      "types": "./src/index.d.ts",
      "import": "./dist/src/index.js"
    }
  },
  "eslintConfig": {
    "extends": "ipfs",
    "parserOptions": {
      "project": true,
      "sourceType": "module"
    }
  },
  "scripts": {
    "clean": "aegir clean",
    "lint": "aegir lint",
    "dep-check": "aegir dep-check",
    "doc-check": "aegir doc-check",
    "build": "aegir build",
    "test": "aegir test -t browser -t webworker",
    "test:chrome": "aegir test -t browser --cov",
    "test:chrome-webworker": "aegir test -t webworker"
  },
  "dependencies": {
    "@chainsafe/libp2p-noise": "^15.0.0",
    "@libp2p/interface": "^1.7.0",
    "@libp2p/peer-id": "^4.2.4",
    "@libp2p/utils": "^5.4.9",
    "@multiformats/multiaddr": "^12.2.3",
    "@multiformats/multiaddr-matcher": "^1.2.1",
    "it-stream-types": "^2.0.1",
    "multiformats": "^13.1.0",
    "progress-events": "^1.0.0",
    "race-signal": "^1.0.2",
    "uint8arraylist": "^2.4.8",
    "uint8arrays": "^5.1.0"
  },
  "devDependencies": {
    "@libp2p/daemon-client": "^8.0.5",
    "@libp2p/logger": "^4.0.20",
<<<<<<< HEAD
    "@libp2p/ping": "^1.1.5",
=======
    "@libp2p/peer-id-factory": "^4.2.4",
    "@libp2p/ping": "^1.1.6",
>>>>>>> b0aa059e
    "@noble/hashes": "^1.4.0",
    "aegir": "^44.0.1",
    "execa": "^9.1.0",
    "go-libp2p": "^1.2.0",
    "it-map": "^3.1.0",
    "it-to-buffer": "^4.0.7",
    "libp2p": "^1.9.3",
    "p-defer": "^4.0.1",
    "p-wait-for": "^5.0.2"
  },
  "browser": {
    "./dist/src/listener.js": "./dist/src/listener.browser.js",
    "./dist/src/webtransport.js": "./dist/src/webtransport.browser.js"
  },
  "react-native": {
    "./dist/src/listener.js": "./dist/src/listener.browser.js",
    "./dist/src/webtransport.js": "./dist/src/webtransport.browser.js",
    "./dist/src/utils/generate-certificates.js": "./dist/src/utils/generate-certificates.browser.js"
  },
  "sideEffects": false
}<|MERGE_RESOLUTION|>--- conflicted
+++ resolved
@@ -66,12 +66,7 @@
   "devDependencies": {
     "@libp2p/daemon-client": "^8.0.5",
     "@libp2p/logger": "^4.0.20",
-<<<<<<< HEAD
-    "@libp2p/ping": "^1.1.5",
-=======
-    "@libp2p/peer-id-factory": "^4.2.4",
     "@libp2p/ping": "^1.1.6",
->>>>>>> b0aa059e
     "@noble/hashes": "^1.4.0",
     "aegir": "^44.0.1",
     "execa": "^9.1.0",
