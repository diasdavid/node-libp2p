{
  "name": "@libp2p/webtransport",
  "version": "4.0.31",
  "description": "JavaScript implementation of the WebTransport module that libp2p uses and that implements the interface-transport spec",
  "license": "Apache-2.0 OR MIT",
  "homepage": "https://github.com/libp2p/js-libp2p/tree/main/packages/transport-webtransport#readme",
  "repository": {
    "type": "git",
    "url": "git+https://github.com/libp2p/js-libp2p.git"
  },
  "bugs": {
    "url": "https://github.com/libp2p/js-libp2p/issues"
  },
  "publishConfig": {
    "access": "public",
    "provenance": true
  },
  "keywords": [
    "IPFS"
  ],
  "type": "module",
  "types": "./dist/src/index.d.ts",
  "files": [
    "src",
    "dist",
    "!dist/test",
    "!**/*.tsbuildinfo"
  ],
  "exports": {
    ".": {
      "types": "./src/index.d.ts",
      "import": "./dist/src/index.js"
    }
  },
  "eslintConfig": {
    "extends": "ipfs",
    "parserOptions": {
      "project": true,
      "sourceType": "module"
    }
  },
  "scripts": {
    "clean": "aegir clean",
    "lint": "aegir lint",
    "dep-check": "aegir dep-check -i @fails-components/webtransport-transport-http3-quiche",
    "doc-check": "aegir doc-check",
    "build": "aegir build",
    "test": "aegir test",
    "test:node": "aegir test -t node --cov",
    "test:chrome": "aegir test -t browser --cov",
    "test:chrome-webworker": "aegir test -t webworker"
  },
  "dependencies": {
    "@chainsafe/libp2p-noise": "^15.0.0",
<<<<<<< HEAD
    "@fails-components/webtransport": "^1.1.0",
    "@fails-components/webtransport-transport-http3-quiche": "^1.1.0",
    "@libp2p/interface": "^1.3.0",
    "@libp2p/peer-id": "^4.1.0",
    "@libp2p/utils": "^5.3.2",
    "@multiformats/multiaddr": "^12.2.1",
    "@multiformats/multiaddr-matcher": "^1.2.0",
    "@peculiar/x509": "^1.9.7",
    "browser-readablestream-to-it": "^2.0.5",
=======
    "@libp2p/interface": "^1.3.1",
    "@libp2p/peer-id": "^4.1.1",
    "@libp2p/utils": "^5.4.1",
    "@multiformats/multiaddr": "^12.2.3",
    "@multiformats/multiaddr-matcher": "^1.2.1",
>>>>>>> a3e8beab
    "it-stream-types": "^2.0.1",
    "multiformats": "^13.1.0",
    "race-signal": "^1.0.2",
    "uint8arraylist": "^2.4.8",
    "uint8arrays": "^5.1.0"
  },
  "devDependencies": {
<<<<<<< HEAD
    "@libp2p/interface-compliance-tests": "^5.3.1",
    "@libp2p/logger": "^4.0.11",
    "@libp2p/peer-id-factory": "^4.1.0",
=======
    "@libp2p/daemon-client": "^8.0.5",
    "@libp2p/logger": "^4.0.12",
    "@libp2p/peer-id-factory": "^4.1.1",
    "@libp2p/ping": "^1.0.18",
>>>>>>> a3e8beab
    "@noble/hashes": "^1.4.0",
    "aegir": "^42.2.11",
    "execa": "^9.1.0",
    "go-libp2p": "^1.2.0",
    "it-map": "^3.1.0",
    "it-to-buffer": "^4.0.7",
    "libp2p": "^1.5.2",
    "p-defer": "^4.0.1",
    "p-wait-for": "^5.0.2",
    "sinon": "^17.0.1"
  },
  "browser": {
    "./dist/src/listener.js": "./dist/src/listener.browser.js",
    "./dist/src/webtransport.js": "./dist/src/webtransport.browser.js"
  },
  "react-native": {
    "./dist/src/listener.js": "./dist/src/listener.browser.js",
    "./dist/src/webtransport.js": "./dist/src/webtransport.browser.js",
    "./dist/src/utils/generate-certificates.js": "./dist/src/utils/generate-certificates.browser.js"
  },
  "sideEffects": false
}<|MERGE_RESOLUTION|>--- conflicted
+++ resolved
@@ -52,23 +52,15 @@
   },
   "dependencies": {
     "@chainsafe/libp2p-noise": "^15.0.0",
-<<<<<<< HEAD
     "@fails-components/webtransport": "^1.1.0",
     "@fails-components/webtransport-transport-http3-quiche": "^1.1.0",
-    "@libp2p/interface": "^1.3.0",
-    "@libp2p/peer-id": "^4.1.0",
-    "@libp2p/utils": "^5.3.2",
-    "@multiformats/multiaddr": "^12.2.1",
-    "@multiformats/multiaddr-matcher": "^1.2.0",
-    "@peculiar/x509": "^1.9.7",
-    "browser-readablestream-to-it": "^2.0.5",
-=======
     "@libp2p/interface": "^1.3.1",
     "@libp2p/peer-id": "^4.1.1",
     "@libp2p/utils": "^5.4.1",
     "@multiformats/multiaddr": "^12.2.3",
     "@multiformats/multiaddr-matcher": "^1.2.1",
->>>>>>> a3e8beab
+    "@peculiar/x509": "^1.9.7",
+    "browser-readablestream-to-it": "^2.0.5",
     "it-stream-types": "^2.0.1",
     "multiformats": "^13.1.0",
     "race-signal": "^1.0.2",
@@ -76,16 +68,11 @@
     "uint8arrays": "^5.1.0"
   },
   "devDependencies": {
-<<<<<<< HEAD
-    "@libp2p/interface-compliance-tests": "^5.3.1",
-    "@libp2p/logger": "^4.0.11",
-    "@libp2p/peer-id-factory": "^4.1.0",
-=======
-    "@libp2p/daemon-client": "^8.0.5",
+    "@libp2p/interface-compliance-tests": "^5.4.4",
     "@libp2p/logger": "^4.0.12",
     "@libp2p/peer-id-factory": "^4.1.1",
+    "@libp2p/daemon-client": "^8.0.5",
     "@libp2p/ping": "^1.0.18",
->>>>>>> a3e8beab
     "@noble/hashes": "^1.4.0",
     "aegir": "^42.2.11",
     "execa": "^9.1.0",
@@ -95,7 +82,7 @@
     "libp2p": "^1.5.2",
     "p-defer": "^4.0.1",
     "p-wait-for": "^5.0.2",
-    "sinon": "^17.0.1"
+    "sinon": "^18.0.0"
   },
   "browser": {
     "./dist/src/listener.js": "./dist/src/listener.browser.js",
