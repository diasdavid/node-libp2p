--- conflicted
+++ resolved
@@ -72,13 +72,8 @@
     "uint8arrays": "^5.1.0"
   },
   "devDependencies": {
-<<<<<<< HEAD
-    "@libp2p/peer-id-factory": "^4.2.1",
+    "@libp2p/peer-id-factory": "^4.2.2",
     "aegir": "^44.0.1",
-=======
-    "@libp2p/peer-id-factory": "^4.2.2",
-    "aegir": "^43.0.1",
->>>>>>> 4c755757
     "protons": "^7.5.0"
   },
   "sideEffects": false
