--- conflicted
+++ resolved
@@ -21,12 +21,8 @@
 import { identifyService } from '../../src/identify/index.js'
 import { createLibp2p, type Libp2pOptions } from '../../src/index.js'
 import { plaintext } from '../../src/insecure/index.js'
-<<<<<<< HEAD
 import { discoveredRelayConfig, doesNotHaveRelay, getRelayAddress, hasRelay, notUsingAsRelay, usingAsRelay, usingAsRelayCount } from './utils.js'
-=======
-import { discoveredRelayConfig, doesNotHaveRelay, getRelayAddress, hasRelay, usingAsRelay } from './utils.js'
 import type { Components } from '../../src/components.js'
->>>>>>> 28c1b905
 import type { Libp2p } from '@libp2p/interface'
 import type { Connection } from '@libp2p/interface/connection'
 
@@ -354,17 +350,7 @@
 
     beforeEach(async () => {
       [local, remote, relay1, relay2, relay3] = await Promise.all([
-<<<<<<< HEAD
-        createLibp2p({
-          addresses: {
-            listen: ['/ip4/127.0.0.1/tcp/0']
-          },
-          connectionManager: {
-            minConnections: 0
-          },
-=======
         createClient({
->>>>>>> 28c1b905
           transports: [
             tcp(),
             circuitRelayTransport({
@@ -380,52 +366,15 @@
             })
           ]
         }),
-<<<<<<< HEAD
-        createLibp2p({
-          addresses: {
-            listen: ['/ip4/127.0.0.1/tcp/0']
-          },
-          connectionManager: {
-            minConnections: 0
-          },
-=======
         createRelay({
->>>>>>> 28c1b905
-          transports: [
-            tcp(),
-            circuitRelayTransport({
-              discoverRelays: 1
-            })
-<<<<<<< HEAD
-          ],
-          streamMuxers: [
-            yamux(),
-            mplex()
-          ],
-          connectionEncryption: [
-            plaintext()
-          ],
-          services: {
-            relay: circuitRelayServer({
-              reservations: {
-                reservationTtl: 1000
-              }
-            }),
-            identify: identifyService()
-          }
-        }),
-        createLibp2p({
-          addresses: {
-            listen: ['/ip4/127.0.0.1/tcp/0']
-          },
-          connectionManager: {
-            minConnections: 0
-          },
-=======
+          transports: [
+            tcp(),
+            circuitRelayTransport({
+              discoverRelays: 1
+            })
           ]
         }),
         createRelay({
->>>>>>> 28c1b905
           transports: [
             tcp(),
             circuitRelayTransport({
@@ -433,17 +382,7 @@
             })
           ]
         }),
-<<<<<<< HEAD
-        createLibp2p({
-          addresses: {
-            listen: ['/ip4/127.0.0.1/tcp/0']
-          },
-          connectionManager: {
-            minConnections: 0
-          },
-=======
         createRelay({
->>>>>>> 28c1b905
           transports: [
             tcp(),
             circuitRelayTransport({
