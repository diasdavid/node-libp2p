/* eslint-env mocha */

import { yamux } from '@chainsafe/libp2p-yamux'
import { AbortError } from '@libp2p/interface/errors'
import { EventEmitter } from '@libp2p/interface/events'
import { mockConnectionGater, mockDuplex, mockMultiaddrConnection, mockUpgrader, mockConnection } from '@libp2p/interface-compliance-tests/mocks'
import { mplex } from '@libp2p/mplex'
import { peerIdFromString } from '@libp2p/peer-id'
import { createEd25519PeerId } from '@libp2p/peer-id-factory'
import { PersistentPeerStore } from '@libp2p/peer-store'
import { defaultAddressSort } from '@libp2p/utils/address-sort'
import { webSockets } from '@libp2p/websockets'
import * as filters from '@libp2p/websockets/filters'
import { multiaddr } from '@multiformats/multiaddr'
import { expect } from 'aegir/chai'
import { MemoryDatastore } from 'datastore-core/memory'
import delay from 'delay'
import pDefer from 'p-defer'
import { pEvent } from 'p-event'
import sinon from 'sinon'
import { stubInterface } from 'sinon-ts'
import { defaultComponents, type Components } from '../../src/components.js'
import { LAST_DIAL_FAILURE_KEY } from '../../src/connection-manager/constants.js'
import { DefaultConnectionManager } from '../../src/connection-manager/index.js'
import { codes as ErrorCodes } from '../../src/errors.js'
import { type IdentifyService, identifyService } from '../../src/identify/index.js'
import { createLibp2p } from '../../src/index.js'
import { plaintext } from '../../src/insecure/index.js'
import { DefaultTransportManager } from '../../src/transport-manager.js'
import { createPeerId } from '../fixtures/creators/peer.js'
import type { Libp2p } from '@libp2p/interface'
import type { Connection } from '@libp2p/interface/connection'
import type { PeerId } from '@libp2p/interface/peer-id'
import type { TransportManager } from '@libp2p/interface-internal/transport-manager'
import type { Multiaddr } from '@multiformats/multiaddr'

const unsupportedAddr = multiaddr('/ip4/127.0.0.1/tcp/9999')
const relayMultiaddr = multiaddr(process.env.RELAY_MULTIADDR)

describe('dialing (direct, WebSockets)', () => {
  let localTM: TransportManager
  let localComponents: Components
  let remoteAddr: Multiaddr
  let remoteComponents: Components
  let connectionManager: DefaultConnectionManager

  beforeEach(async () => {
    const localEvents = new EventEmitter()
    localComponents = defaultComponents({
      peerId: await createEd25519PeerId(),
      datastore: new MemoryDatastore(),
      upgrader: mockUpgrader({ events: localEvents }),
      connectionGater: mockConnectionGater(),
      transportManager: stubInterface<TransportManager>(),
      events: localEvents
    })
    localComponents.peerStore = new PersistentPeerStore(localComponents, {
      addressFilter: localComponents.connectionGater.filterMultiaddrForPeer
    })
    localComponents.connectionManager = new DefaultConnectionManager(localComponents, {
      maxConnections: 100,
      minConnections: 50,
      inboundUpgradeTimeout: 1000
    })

    localTM = new DefaultTransportManager(localComponents)
    localTM.add(webSockets({ filter: filters.all })())
    localComponents.transportManager = localTM

    // this peer is spun up in .aegir.cjs
    remoteAddr = relayMultiaddr
    remoteComponents = defaultComponents({
      peerId: peerIdFromString(remoteAddr.getPeerId() ?? '')
    })
  })

  afterEach(async () => {
    sinon.restore()

    if (connectionManager != null) {
      await connectionManager.stop()
    }
  })

  it('should be able to connect to a remote node via its multiaddr', async () => {
    connectionManager = new DefaultConnectionManager(localComponents)
    await connectionManager.start()

    const remotePeerId = peerIdFromString(remoteAddr.getPeerId() ?? '')
    await localComponents.peerStore.patch(remotePeerId, {
      multiaddrs: [remoteAddr]
    })

    const connection = await connectionManager.openConnection(remoteAddr)
    expect(connection).to.exist()
    await connection.close()
  })

  it('should fail to connect to an unsupported multiaddr', async () => {
    connectionManager = new DefaultConnectionManager(localComponents)
    await connectionManager.start()

    await expect(connectionManager.openConnection(unsupportedAddr.encapsulate(`/p2p/${remoteComponents.peerId.toString()}`)))
      .to.eventually.be.rejectedWith(Error)
      .and.to.have.nested.property('.code', ErrorCodes.ERR_NO_VALID_ADDRESSES)
  })

  it('should mark a peer as having recently failed to connect', async () => {
    connectionManager = new DefaultConnectionManager(localComponents)
    await connectionManager.start()

    await expect(connectionManager.openConnection(multiaddr(`/ip4/127.0.0.1/tcp/12984/ws/p2p/${remoteComponents.peerId.toString()}`)))
      .to.eventually.be.rejected()

    const peer = await localComponents.peerStore.get(remoteComponents.peerId)

    expect(peer.metadata.has(LAST_DIAL_FAILURE_KEY)).to.be.true()
  })

  it('should be able to connect to a given peer', async () => {
    connectionManager = new DefaultConnectionManager(localComponents)
    await connectionManager.start()

    const remotePeerId = peerIdFromString(remoteAddr.getPeerId() ?? '')
    await localComponents.peerStore.patch(remotePeerId, {
      multiaddrs: [remoteAddr]
    })

    const connection = await connectionManager.openConnection(remotePeerId)
    expect(connection).to.exist()
    await connection.close()
  })

  it('should fail to connect to a given peer with unsupported addresses', async () => {
    connectionManager = new DefaultConnectionManager(localComponents)
    await connectionManager.start()

    const remotePeerId = peerIdFromString(remoteAddr.getPeerId() ?? '')
    await localComponents.peerStore.patch(remotePeerId, {
      multiaddrs: [unsupportedAddr]
    })

    await expect(connectionManager.openConnection(remotePeerId))
      .to.eventually.be.rejectedWith(Error)
      .and.to.have.nested.property('.code', ErrorCodes.ERR_NO_VALID_ADDRESSES)
  })

  it('should abort dials on queue task timeout', async () => {
    connectionManager = new DefaultConnectionManager(localComponents, {
      dialTimeout: 50
    })
    await connectionManager.start()

    const remotePeerId = peerIdFromString(remoteAddr.getPeerId() ?? '')
    await localComponents.peerStore.patch(remotePeerId, {
      multiaddrs: [remoteAddr]
    })

    sinon.stub(localTM, 'dial').callsFake(async (addr, options) => {
      expect(options.signal).to.exist()
      expect(options.signal.aborted).to.equal(false)
      expect(addr.toString()).to.eql(remoteAddr.toString())
      await delay(60)
      expect(options.signal.aborted).to.equal(true)
      throw new AbortError()
    })

    await expect(connectionManager.openConnection(remoteAddr))
      .to.eventually.be.rejected()
      .and.to.have.property('code', ErrorCodes.ERR_TIMEOUT)
  })

  it('should throw when a peer advertises more than the allowed number of addresses', async () => {
    connectionManager = new DefaultConnectionManager(localComponents, {
      maxPeerAddrsToDial: 10
    })
    await connectionManager.start()

    const remotePeerId = peerIdFromString(remoteAddr.getPeerId() ?? '')
    await localComponents.peerStore.patch(remotePeerId, {
      multiaddrs: Array.from({ length: 11 }, (_, i) => multiaddr(`/ip4/127.0.0.1/tcp/1500${i}/ws/p2p/${remotePeerId.toString()}`))
    })

    await expect(connectionManager.openConnection(remotePeerId))
      .to.eventually.be.rejected()
      .and.to.have.property('code', ErrorCodes.ERR_TOO_MANY_ADDRESSES)
  })

  it('should sort addresses on dial', async () => {
    const peerMultiaddrs = [
      multiaddr('/ip4/127.0.0.1/tcp/15001/ws'),
      multiaddr('/ip4/20.0.0.1/tcp/15001/ws'),
      multiaddr('/ip4/30.0.0.1/tcp/15001/ws')
    ]

    const addressesSorttSpy = sinon.spy(defaultAddressSort)
    const localTMDialStub = sinon.stub(localTM, 'dial').callsFake(async (ma) => mockConnection(mockMultiaddrConnection(mockDuplex(), remoteComponents.peerId)))

    connectionManager = new DefaultConnectionManager(localComponents, {
<<<<<<< HEAD
      addressSorter: addressesSorttSpy,
      maxParallelDials: 3
=======
      addressSorter: publicAddressesFirstSpy,
      maxParallelDials: 3,
      maxParallelDialsPerPeer: 3
>>>>>>> 73b87c5a
    })
    await connectionManager.start()

    // Inject data into the AddressBook
    await localComponents.peerStore.merge(remoteComponents.peerId, {
      multiaddrs: peerMultiaddrs
    })

    // Perform 3 multiaddr dials
    await connectionManager.openConnection(remoteComponents.peerId)

    const sortedAddresses = peerMultiaddrs
      .map((m) => ({ multiaddr: m, isCertified: false }))
      .sort(defaultAddressSort)

    expect(localTMDialStub.getCall(0).args[0].equals(sortedAddresses[0].multiaddr))
    expect(localTMDialStub.getCall(1).args[0].equals(sortedAddresses[1].multiaddr))
    expect(localTMDialStub.getCall(2).args[0].equals(sortedAddresses[2].multiaddr))
  })

  it('shutting down should abort pending dials', async () => {
    const addrs = [
      multiaddr('/ip4/0.0.0.0/tcp/8000/ws'),
      multiaddr('/ip4/0.0.0.0/tcp/8001/ws'),
      multiaddr('/ip4/0.0.0.0/tcp/8002/ws')
    ]
    connectionManager = new DefaultConnectionManager(localComponents, {
      maxParallelDials: 2
    })
    await connectionManager.start()

    // Inject data into the AddressBook
    await localComponents.peerStore.merge(remoteComponents.peerId, {
      multiaddrs: addrs
    })

    sinon.stub(localTM, 'dial').callsFake(async (_, options) => {
      const deferredDial = pDefer<Connection>()
      const onAbort = (): void => {
        options.signal.removeEventListener('abort', onAbort)
        deferredDial.reject(new AbortError())
      }
      options.signal.addEventListener('abort', onAbort)
      return deferredDial.promise
    })

    // Perform 3 multiaddr dials
    const dialPromise = connectionManager.openConnection(remoteComponents.peerId)

    // Let the call stack run
    await delay(0)

    try {
      await connectionManager.stop()
      await dialPromise
      expect.fail('should have failed')
    } catch {
      expect(connectionManager.getDialQueue()).to.have.lengthOf(0) // 0 dial requests
    }
  })

  it('should dial all multiaddrs for a passed peer id', async () => {
    const addrs = [
      multiaddr(`/ip4/0.0.0.0/tcp/8000/ws/p2p/${remoteComponents.peerId.toString()}`),
      multiaddr(`/ip4/0.0.0.0/tcp/8001/ws/p2p/${remoteComponents.peerId.toString()}`),
      multiaddr(`/ip4/0.0.0.0/tcp/8002/ws/p2p/${remoteComponents.peerId.toString()}`)
    ]

    // Inject data into the AddressBook
    await localComponents.peerStore.merge(remoteComponents.peerId, {
      multiaddrs: addrs
    })

    connectionManager = new DefaultConnectionManager(localComponents, {
      maxParallelDialsPerPeer: 10
    })
    await connectionManager.start()

    const transactionManagerDialStub = sinon.stub(localTM, 'dial')
    transactionManagerDialStub.callsFake(async (ma) => mockConnection(mockMultiaddrConnection(mockDuplex(), remoteComponents.peerId)))

    // Perform dial
    await connectionManager.openConnection(remoteComponents.peerId)

    expect(transactionManagerDialStub).to.have.property('callCount', 3)
  })

  it('should dial only the multiaddr that is passed', async () => {
    const addrs = [
      multiaddr(`/ip4/0.0.0.0/tcp/8000/ws/p2p/${remoteComponents.peerId.toString()}`),
      multiaddr(`/ip4/0.0.0.0/tcp/8001/ws/p2p/${remoteComponents.peerId.toString()}`),
      multiaddr(`/ip4/0.0.0.0/tcp/8002/ws/p2p/${remoteComponents.peerId.toString()}`)
    ]

    // Inject data into the AddressBook
    await localComponents.peerStore.merge(remoteComponents.peerId, {
      multiaddrs: addrs
    })

    // different address not in the address book, same peer id
    const dialMultiaddr = multiaddr(`/ip4/0.0.0.0/tcp/8003/ws/p2p/${remoteComponents.peerId.toString()}`)

    connectionManager = new DefaultConnectionManager(localComponents)
    await connectionManager.start()

    const transactionManagerDialStub = sinon.stub(localTM, 'dial')
    transactionManagerDialStub.callsFake(async (ma) => mockConnection(mockMultiaddrConnection(mockDuplex(), remoteComponents.peerId)))

    // Perform dial
    await connectionManager.openConnection(dialMultiaddr)

    expect(transactionManagerDialStub).to.have.property('callCount', 1)
    expect(transactionManagerDialStub.getCall(0).args[0].toString()).to.equal(dialMultiaddr.toString())
  })

  it('should throw if dialling an empty array is attempted', async () => {
    connectionManager = new DefaultConnectionManager(localComponents)
    await connectionManager.start()

    // Perform dial
    await expect(connectionManager.openConnection([])).to.eventually.rejected
      .with.property('code', 'ERR_NO_VALID_ADDRESSES')
  })

  it('should throw if dialling multiaddrs with mismatched peer ids', async () => {
    connectionManager = new DefaultConnectionManager(localComponents)
    await connectionManager.start()

    // Perform dial
    await expect(connectionManager.openConnection([
      multiaddr(`/ip4/0.0.0.0/tcp/8000/ws/p2p/${(await createPeerId()).toString()}`),
      multiaddr(`/ip4/0.0.0.0/tcp/8001/ws/p2p/${(await createPeerId()).toString()}`)
    ])).to.eventually.rejected
      .with.property('code', 'ERR_INVALID_PARAMETERS')
  })

  it('should throw if dialling multiaddrs with inconsistent peer ids', async () => {
    connectionManager = new DefaultConnectionManager(localComponents)
    await connectionManager.start()

    // Perform dial
    await expect(connectionManager.openConnection([
      multiaddr(`/ip4/0.0.0.0/tcp/8000/ws/p2p/${(await createPeerId()).toString()}`),
      multiaddr('/ip4/0.0.0.0/tcp/8001/ws')
    ])).to.eventually.rejected
      .with.property('code', 'ERR_INVALID_PARAMETERS')

    // Perform dial
    await expect(connectionManager.openConnection([
      multiaddr('/ip4/0.0.0.0/tcp/8001/ws'),
      multiaddr(`/ip4/0.0.0.0/tcp/8000/ws/p2p/${(await createPeerId()).toString()}`)
    ])).to.eventually.rejected
      .with.property('code', 'ERR_INVALID_PARAMETERS')
  })
})

describe('libp2p.dialer (direct, WebSockets)', () => {
  let libp2p: Libp2p<{ identify: IdentifyService }>
  let peerId: PeerId

  beforeEach(async () => {
    peerId = await createPeerId()
  })

  afterEach(async () => {
    sinon.restore()

    if (libp2p != null) {
      await libp2p.stop()
    }
  })

  it('should run identify automatically after connecting', async () => {
    libp2p = await createLibp2p({
      peerId,
      transports: [
        webSockets({
          filter: filters.all
        })
      ],
      streamMuxers: [
        yamux(),
        mplex()
      ],
      connectionEncryption: [
        plaintext()
      ],
      services: {
        identify: identifyService()
      },
      connectionGater: mockConnectionGater()
    })

    if (libp2p.services.identify == null) {
      throw new Error('Identify service missing')
    }

    const identifySpy = sinon.spy(libp2p.services.identify, 'identify')
    const peerStorePatchSpy = sinon.spy(libp2p.peerStore, 'patch')
    const connectionPromise = pEvent(libp2p, 'connection:open')

    await libp2p.start()

    const connection = await libp2p.dial(relayMultiaddr)
    expect(connection).to.exist()

    // Wait for connection event to be emitted
    await connectionPromise

    expect(identifySpy.callCount).to.equal(1)
    await identifySpy.firstCall.returnValue

    expect(peerStorePatchSpy.callCount).to.equal(1)

    await libp2p.stop()
  })

  it('should not run identify automatically after connecting', async () => {
    libp2p = await createLibp2p({
      peerId,
      transports: [
        webSockets({
          filter: filters.all
        })
      ],
      streamMuxers: [
        yamux()
      ],
      connectionEncryption: [
        plaintext()
      ],
      services: {
        identify: identifyService({
          runOnConnectionOpen: false
        })
      },
      connectionGater: mockConnectionGater()
    })

    if (libp2p.services.identify == null) {
      throw new Error('Identify service missing')
    }

    const identifySpy = sinon.spy(libp2p.services.identify, 'identify')
    const connectionPromise = pEvent(libp2p, 'connection:open')

    await libp2p.start()

    const connection = await libp2p.dial(relayMultiaddr)
    expect(connection).to.exist()

    // Wait for connection event to be emitted
    await connectionPromise

    expect(identifySpy.callCount).to.equal(0)

    await libp2p.stop()
  })

  it('should be able to use hangup to close connections', async () => {
    libp2p = await createLibp2p({
      peerId,
      transports: [
        webSockets({
          filter: filters.all
        })
      ],
      streamMuxers: [
        yamux(),
        mplex()
      ],
      connectionEncryption: [
        plaintext()
      ],
      connectionGater: mockConnectionGater()
    })

    await libp2p.start()

    const connection = await libp2p.dial(relayMultiaddr)
    expect(connection).to.exist()
    expect(connection.timeline.close).to.not.exist()

    await libp2p.hangUp(connection.remotePeer)
    expect(connection.timeline.close).to.exist()

    await libp2p.stop()
  })

  it('should be able to use hangup when no connection exists', async () => {
    libp2p = await createLibp2p({
      peerId,
      transports: [
        webSockets({
          filter: filters.all
        })
      ],
      streamMuxers: [
        yamux(),
        mplex()
      ],
      connectionEncryption: [
        plaintext()
      ],
      connectionGater: mockConnectionGater()
    })

    await libp2p.hangUp(relayMultiaddr)
  })

  it('should fail to dial self', async () => {
    libp2p = await createLibp2p({
      peerId,
      transports: [
        webSockets({
          filter: filters.all
        })
      ],
      streamMuxers: [
        yamux(),
        mplex()
      ],
      connectionEncryption: [
        plaintext()
      ],
      connectionGater: mockConnectionGater()
    })

    await libp2p.start()

    await expect(libp2p.dial(multiaddr(`/ip4/127.0.0.1/tcp/1234/ws/p2p/${peerId.toString()}`)))
      .to.eventually.be.rejected()
      .and.to.have.property('code', ErrorCodes.ERR_DIALED_SELF)
  })
})<|MERGE_RESOLUTION|>--- conflicted
+++ resolved
@@ -197,14 +197,9 @@
     const localTMDialStub = sinon.stub(localTM, 'dial').callsFake(async (ma) => mockConnection(mockMultiaddrConnection(mockDuplex(), remoteComponents.peerId)))
 
     connectionManager = new DefaultConnectionManager(localComponents, {
-<<<<<<< HEAD
       addressSorter: addressesSorttSpy,
-      maxParallelDials: 3
-=======
-      addressSorter: publicAddressesFirstSpy,
       maxParallelDials: 3,
       maxParallelDialsPerPeer: 3
->>>>>>> 73b87c5a
     })
     await connectionManager.start()
 
