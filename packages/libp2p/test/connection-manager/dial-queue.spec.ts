--- conflicted
+++ resolved
@@ -328,7 +328,6 @@
     await expect(dialer.dial(remotePeer)).to.eventually.equal(connection)
   })
 
-<<<<<<< HEAD
   it('should return existing connection when dialing a multiaddr without a peer id', async () => {
     const remotePeer = peerIdFromPrivateKey(await generateKeyPair('Ed25519'))
     const ip = multiaddr('/ip4/123.123.123.123')
@@ -397,7 +396,8 @@
     dialer = new DialQueue(components, { connections })
 
     await expect(dialer.dial(addr2)).to.eventually.equal(newConnection)
-=======
+  })
+
   it('should respect user dial signal over default timeout if it is passed', async () => {
     const dialTimeout = 10
     const userTimeout = 500
@@ -447,6 +447,5 @@
     expect(all[0].status).to.equal('rejected', 'did not respect default dial timeout')
     expect(all[1].status).to.equal('fulfilled', 'did not respect user dial timeout')
     expect(components.transportManager.dial.callCount).to.equal(1, 'should have coalesced multiple dials to same dial')
->>>>>>> d33abe89
   })
 })