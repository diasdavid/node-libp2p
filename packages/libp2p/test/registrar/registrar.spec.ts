--- conflicted
+++ resolved
@@ -1,12 +1,7 @@
 /* eslint-env mocha */
 
 import { yamux } from '@chainsafe/libp2p-yamux'
-<<<<<<< HEAD
-import { EventEmitter } from '@libp2p/interface/events'
-=======
-import { CodeError } from '@libp2p/interface/errors'
 import { TypedEventEmitter, type TypedEventTarget } from '@libp2p/interface/events'
->>>>>>> b686fb5a
 import { mockDuplex, mockMultiaddrConnection, mockUpgrader, mockConnection } from '@libp2p/interface-compliance-tests/mocks'
 import { mplex } from '@libp2p/mplex'
 import { createEd25519PeerId } from '@libp2p/peer-id-factory'
