{
  "name": "libp2p",
  "version": "1.0.10",
  "description": "JavaScript implementation of libp2p, a modular peer to peer network stack",
  "license": "Apache-2.0 OR MIT",
  "homepage": "https://github.com/libp2p/js-libp2p/tree/main/packages/libp2p#readme",
  "repository": {
    "type": "git",
    "url": "git+https://github.com/libp2p/js-libp2p.git"
  },
  "bugs": {
    "url": "https://github.com/libp2p/js-libp2p/issues"
  },
  "publishConfig": {
    "access": "public",
    "provenance": true
  },
  "keywords": [
    "IPFS",
    "libp2p",
    "network",
    "p2p",
    "peer",
    "peer-to-peer"
  ],
  "type": "module",
  "types": "./dist/src/index.d.ts",
  "typesVersions": {
    "*": {
      "*": [
        "*",
        "dist/*",
        "dist/src/*",
        "dist/src/*/index"
      ],
      "src/*": [
        "*",
        "dist/*",
        "dist/src/*",
        "dist/src/*/index"
      ]
    }
  },
  "files": [
    "src",
    "dist",
    "!dist/test",
    "!**/*.tsbuildinfo"
  ],
  "exports": {
    ".": {
      "types": "./dist/src/index.d.ts",
      "import": "./dist/src/index.js"
    },
    "./version": {
      "types": "./dist/src/version.d.ts",
      "import": "./dist/src/version.js"
    }
  },
  "eslintConfig": {
    "extends": "ipfs",
    "parserOptions": {
      "project": true,
      "sourceType": "module"
    },
    "ignorePatterns": [
      "!.aegir.js",
      "test/ts-use",
      "*.d.ts"
    ]
  },
  "scripts": {
    "clean": "aegir clean",
    "lint": "aegir lint",
    "dep-check": "aegir dep-check",
    "prepublishOnly": "node scripts/update-version.js && npm run build",
    "build": "aegir build",
    "test": "aegir test",
    "test:node": "aegir test -t node -f \"./dist/test/**/*.{node,spec}.js\" --cov",
    "test:chrome": "aegir test -t browser -f \"./dist/test/**/*.spec.js\" --cov",
    "test:chrome-webworker": "aegir test -t webworker -f \"./dist/test/**/*.spec.js\"",
    "test:firefox": "aegir test -t browser -f \"./dist/test/**/*.spec.js\" -- --browser firefox",
    "test:firefox-webworker": "aegir test -t webworker -f \"./dist/test/**/*.spec.js\" -- --browser firefox",
    "test:webkit": "aegir test -t browser -f \"./dist/test/**/*.spec.js\" -- --browser webkit"
  },
  "dependencies": {
    "@libp2p/crypto": "^3.0.2",
    "@libp2p/interface": "^1.0.2",
    "@libp2p/interface-internal": "^1.0.3",
    "@libp2p/logger": "^4.0.2",
    "@libp2p/multistream-select": "^5.0.2",
    "@libp2p/peer-collections": "^5.1.1",
    "@libp2p/peer-id": "^4.0.2",
    "@libp2p/peer-id-factory": "^4.0.1",
    "@libp2p/peer-store": "^10.0.2",
    "@libp2p/utils": "^5.0.3",
    "@multiformats/mafmt": "^12.1.6",
    "@multiformats/multiaddr": "^12.1.10",
    "@multiformats/multiaddr-matcher": "^1.1.0",
    "any-signal": "^4.1.1",
    "datastore-core": "^9.0.1",
    "delay": "^6.0.0",
    "interface-datastore": "^8.2.0",
    "it-all": "^3.0.2",
    "it-drain": "^3.0.2",
    "it-filter": "^3.0.1",
    "it-first": "^3.0.3",
    "it-map": "^3.0.4",
    "it-merge": "^3.0.0",
    "it-pipe": "^3.0.1",
    "it-stream-types": "^2.0.1",
    "merge-options": "^3.0.4",
    "multiformats": "^12.1.3",
    "p-defer": "^4.0.0",
    "p-queue": "^8.0.0",
    "private-ip": "^3.0.1",
    "rate-limiter-flexible": "^3.0.0",
    "uint8arraylist": "^2.4.3",
<<<<<<< HEAD
    "yup": "^1.2.0",
    "uint8arrays": "^4.0.6"
=======
    "uint8arrays": "^5.0.0"
>>>>>>> 74291556
  },
  "devDependencies": {
    "@chainsafe/libp2p-noise": "^14.0.0",
    "@chainsafe/libp2p-yamux": "^6.0.1",
    "@libp2p/bootstrap": "^10.0.7",
    "@libp2p/circuit-relay-v2": "^1.0.7",
    "@libp2p/identify": "^1.0.6",
    "@libp2p/interface-compliance-tests": "^5.0.7",
    "@libp2p/kad-dht": "^11.0.7",
    "@libp2p/mdns": "^10.0.7",
    "@libp2p/mplex": "^10.0.7",
    "@libp2p/plaintext": "^1.0.7",
    "@libp2p/tcp": "^9.0.7",
    "@libp2p/websockets": "^8.0.7",
    "aegir": "^41.0.2",
    "it-pushable": "^3.2.1",
    "p-event": "^6.0.0",
    "p-times": "^4.0.0",
    "p-wait-for": "^5.0.2",
    "sinon": "^17.0.0",
    "sinon-ts": "^2.0.0"
  },
  "browser": {
    "./dist/src/connection-manager/constants.js": "./dist/src/connection-manager/constants.browser.js",
    "./dist/src/config/connection-gater.js": "./dist/src/config/connection-gater.browser.js"
  },
  "react-native": {
    "./dist/src/connection-manager/constants.js": "./dist/src/connection-manager/constants.browser.js",
    "./dist/src/config/connection-gater.js": "./dist/src/config/connection-gater.browser.js"
  }
}<|MERGE_RESOLUTION|>--- conflicted
+++ resolved
@@ -116,12 +116,8 @@
     "private-ip": "^3.0.1",
     "rate-limiter-flexible": "^3.0.0",
     "uint8arraylist": "^2.4.3",
-<<<<<<< HEAD
-    "yup": "^1.2.0",
-    "uint8arrays": "^4.0.6"
-=======
-    "uint8arrays": "^5.0.0"
->>>>>>> 74291556
+    "uint8arrays": "^5.0.0",
+    "yup": "^1.3.2"
   },
   "devDependencies": {
     "@chainsafe/libp2p-noise": "^14.0.0",
