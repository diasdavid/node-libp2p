--- conflicted
+++ resolved
@@ -18,43 +18,4 @@
 /**
  * @see https://libp2p.github.io/js-libp2p/interfaces/index._internal_.ConnectionManagerConfig.html#autoDialConcurrency
  */
-<<<<<<< HEAD
-export const AUTO_DIAL_CONCURRENCY = 25
-
-/**
- * @see https://libp2p.github.io/js-libp2p/interfaces/index._internal_.ConnectionManagerConfig.html#autoDialPriority
- */
-export const AUTO_DIAL_PRIORITY = 0
-
-/**
- * @see https://libp2p.github.io/js-libp2p/interfaces/index._internal_.ConnectionManagerConfig.html#autoDialMaxQueueLength
- */
-export const AUTO_DIAL_MAX_QUEUE_LENGTH = 100
-
-/**
- * @see https://libp2p.github.io/js-libp2p/interfaces/libp2p.index.unknown.ConnectionManagerInit.html#autoDialPeerRetryThreshold
- */
-export const AUTO_DIAL_PEER_RETRY_THRESHOLD = 1000 * 60
-
-/**
- * @see https://libp2p.github.io/js-libp2p/interfaces/index._internal_.ConnectionManagerConfig.html#inboundConnectionThreshold
- */
-export const INBOUND_CONNECTION_THRESHOLD = 5
-
-/**
- * @see https://libp2p.github.io/js-libp2p/interfaces/index._internal_.ConnectionManagerConfig.html#maxIncomingPendingConnections
- */
-export const MAX_INCOMING_PENDING_CONNECTIONS = 10
-
-/**
- * Store as part of the peer store metadata for a given peer, the value for this
- * key is a stringified number representing the timestamp of the last time a
- * dial attempted failed with the relevant peer.
- *
- * Used to insure we do not endlessly try to auto dial peers we have recently
- * failed to dial.
- */
-export const LAST_DIAL_FAILURE_KEY = 'last-dial-failure'
-=======
-export const AUTO_DIAL_CONCURRENCY = 25
->>>>>>> d30f09f2
+export const AUTO_DIAL_CONCURRENCY = 25