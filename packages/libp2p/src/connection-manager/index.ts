import { InvalidParametersError, KEEP_ALIVE, NotStartedError } from '@libp2p/interface'
import { PeerMap } from '@libp2p/peer-collections'
import { defaultAddressSort } from '@libp2p/utils/address-sort'
import { RateLimiter } from '@libp2p/utils/rate-limiter'
import { type Multiaddr, type Resolver, multiaddr } from '@multiformats/multiaddr'
import { dnsaddrResolver } from '@multiformats/multiaddr/resolvers'
import { CustomProgressEvent } from 'progress-events'
import { getPeerAddress } from '../get-peer.js'
import { ConnectionPruner } from './connection-pruner.js'
import { DIAL_TIMEOUT, INBOUND_CONNECTION_THRESHOLD, MAX_CONNECTIONS, MAX_DIAL_QUEUE_LENGTH, MAX_INCOMING_PENDING_CONNECTIONS, MAX_PARALLEL_DIALS, MAX_PEER_ADDRS_TO_DIAL } from './constants.js'
import { DialQueue } from './dial-queue.js'
import type { PendingDial, AddressSorter, Libp2pEvents, AbortOptions, ComponentLogger, Logger, Connection, MultiaddrConnection, ConnectionGater, TypedEventTarget, Metrics, PeerId, Peer, PeerStore, Startable, PendingDialStatus, PeerRouting, IsDialableOptions } from '@libp2p/interface'
import type { ConnectionManager, OpenConnectionOptions, TransportManager } from '@libp2p/interface-internal'
import type { JobStatus } from '@libp2p/utils/queue'

export const DEFAULT_DIAL_PRIORITY = 50

export interface ConnectionManagerInit {
  /**
   * The maximum number of connections libp2p is willing to have before it starts
   * pruning connections to reduce resource usage. (default: 300, 100 in browsers)
   */
  maxConnections?: number

  /**
   * Sort the known addresses of a peer before trying to dial, By default public
   * addresses will be dialled before private (e.g. loopback or LAN) addresses.
   */
  addressSorter?: AddressSorter

  /**
   * The maximum number of dials across all peers to execute in parallel.
   * (default: 100, 50 in browsers)
   */
  maxParallelDials?: number

  /**
   * The maximum size the dial queue is allowed to grow to. Promises returned
   * when dialing peers after this limit is reached will not resolve until the
   * queue size falls beneath this size.
   *
   * @default 500
   */
  maxDialQueueLength?: number

  /**
   * Maximum number of addresses allowed for a given peer before giving up
   *
   * @default 25
   */
  maxPeerAddrsToDial?: number

  /**
   * How long a dial attempt is allowed to take, including DNS resolution
   * of the multiaddr, opening a socket and upgrading it to a Connection.
   */
  dialTimeout?: number

  /**
   * When a new inbound connection is opened, the upgrade process (e.g. protect,
   * encrypt, multiplex etc) must complete within this number of ms. (default: 30s)
   */
  inboundUpgradeTimeout?: number

  /**
   * Multiaddr resolvers to use when dialling
   */
  resolvers?: Record<string, Resolver>

  /**
   * A list of multiaddrs that will always be allowed (except if they are in the
   * deny list) to open connections to this node even if we've reached maxConnections
   */
  allow?: string[]

  /**
   * A list of multiaddrs that will never be allowed to open connections to
   * this node under any circumstances
   */
  deny?: string[]

  /**
   * If more than this many connections are opened per second by a single
   * host, reject subsequent connections. (default: 5)
   */
  inboundConnectionThreshold?: number

  /**
   * The maximum number of parallel incoming connections allowed that have yet to
   * complete the connection upgrade - e.g. choosing connection encryption, muxer, etc.
   * (default: 10)
   */
  maxIncomingPendingConnections?: number
}

const defaultOptions = {
  maxConnections: MAX_CONNECTIONS,
  inboundConnectionThreshold: INBOUND_CONNECTION_THRESHOLD,
  maxIncomingPendingConnections: MAX_INCOMING_PENDING_CONNECTIONS
}

export interface DefaultConnectionManagerComponents {
  peerId: PeerId
  metrics?: Metrics
  peerStore: PeerStore
  peerRouting: PeerRouting
  transportManager: TransportManager
  connectionGater: ConnectionGater
  events: TypedEventTarget<Libp2pEvents>
  logger: ComponentLogger
}

/**
 * Responsible for managing known connections.
 */
export class DefaultConnectionManager implements ConnectionManager, Startable {
  private started: boolean
  private readonly connections: PeerMap<Connection[]>
  private readonly allow: Multiaddr[]
  private readonly deny: Multiaddr[]
  private readonly maxIncomingPendingConnections: number
  private incomingPendingConnections: number
  private readonly maxConnections: number

  public readonly dialQueue: DialQueue
  public readonly connectionPruner: ConnectionPruner
  private readonly inboundConnectionRateLimiter: RateLimiter
  private readonly peerStore: PeerStore
  private readonly metrics?: Metrics
  private readonly events: TypedEventTarget<Libp2pEvents>
  private readonly log: Logger

  constructor (components: DefaultConnectionManagerComponents, init: ConnectionManagerInit = {}) {
    this.maxConnections = init.maxConnections ?? defaultOptions.maxConnections

<<<<<<< HEAD
    if (this.maxConnections < 0) {
      throw new CodeError('Connection Manager maxConnections must be greater than zero', codes.ERR_INVALID_PARAMETERS)
=======
    if (this.maxConnections < minConnections) {
      throw new InvalidParametersError('Connection Manager maxConnections must be greater than minConnections')
>>>>>>> e42da78f
    }

    /**
     * Map of connections per peer
     */
    this.connections = new PeerMap()

    this.started = false
    this.peerStore = components.peerStore
    this.metrics = components.metrics
    this.events = components.events
    this.log = components.logger.forComponent('libp2p:connection-manager')

    this.onConnect = this.onConnect.bind(this)
    this.onDisconnect = this.onDisconnect.bind(this)
    this.events.addEventListener('connection:open', this.onConnect)
    this.events.addEventListener('connection:close', this.onDisconnect)

    // allow/deny lists
    this.allow = (init.allow ?? []).map(ma => multiaddr(ma))
    this.deny = (init.deny ?? []).map(ma => multiaddr(ma))

    this.incomingPendingConnections = 0
    this.maxIncomingPendingConnections = init.maxIncomingPendingConnections ?? defaultOptions.maxIncomingPendingConnections

    // controls individual peers trying to dial us too quickly
    this.inboundConnectionRateLimiter = new RateLimiter({
      points: init.inboundConnectionThreshold ?? defaultOptions.inboundConnectionThreshold,
      duration: 1
    })

    // controls what happens when we have too many connections
    this.connectionPruner = new ConnectionPruner({
      connectionManager: this,
      peerStore: components.peerStore,
      events: components.events,
      logger: components.logger
    }, {
      maxConnections: this.maxConnections,
      allow: this.allow
    })

    this.dialQueue = new DialQueue(components, {
      addressSorter: init.addressSorter ?? defaultAddressSort,
      maxParallelDials: init.maxParallelDials ?? MAX_PARALLEL_DIALS,
      maxDialQueueLength: init.maxDialQueueLength ?? MAX_DIAL_QUEUE_LENGTH,
      maxPeerAddrsToDial: init.maxPeerAddrsToDial ?? MAX_PEER_ADDRS_TO_DIAL,
      dialTimeout: init.dialTimeout ?? DIAL_TIMEOUT,
      resolvers: init.resolvers ?? {
        dnsaddr: dnsaddrResolver
      },
      connections: this.connections
    })
  }

  readonly [Symbol.toStringTag] = '@libp2p/connection-manager'

  isStarted (): boolean {
    return this.started
  }

  /**
   * Starts the Connection Manager. If Metrics are not enabled on libp2p
   * only event loop and connection limits will be monitored.
   */
  async start (): Promise<void> {
    // track inbound/outbound connections
    this.metrics?.registerMetricGroup('libp2p_connection_manager_connections', {
      calculate: () => {
        const metric = {
          inbound: 0,
          outbound: 0
        }

        for (const conns of this.connections.values()) {
          for (const conn of conns) {
            if (conn.direction === 'inbound') {
              metric.inbound++
            } else {
              metric.outbound++
            }
          }
        }

        return metric
      }
    })

    // track total number of streams per protocol
    this.metrics?.registerMetricGroup('libp2p_protocol_streams_total', {
      label: 'protocol',
      calculate: () => {
        const metric: Record<string, number> = {}

        for (const conns of this.connections.values()) {
          for (const conn of conns) {
            for (const stream of conn.streams) {
              const key = `${stream.direction} ${stream.protocol ?? 'unnegotiated'}`

              metric[key] = (metric[key] ?? 0) + 1
            }
          }
        }

        return metric
      }
    })

    // track 90th percentile of streams per protocol
    this.metrics?.registerMetricGroup('libp2p_connection_manager_protocol_streams_per_connection_90th_percentile', {
      label: 'protocol',
      calculate: () => {
        const allStreams: Record<string, number[]> = {}

        for (const conns of this.connections.values()) {
          for (const conn of conns) {
            const streams: Record<string, number> = {}

            for (const stream of conn.streams) {
              const key = `${stream.direction} ${stream.protocol ?? 'unnegotiated'}`

              streams[key] = (streams[key] ?? 0) + 1
            }

            for (const [protocol, count] of Object.entries(streams)) {
              allStreams[protocol] = allStreams[protocol] ?? []
              allStreams[protocol].push(count)
            }
          }
        }

        const metric: Record<string, number> = {}

        for (let [protocol, counts] of Object.entries(allStreams)) {
          counts = counts.sort((a, b) => a - b)

          const index = Math.floor(counts.length * 0.9)
          metric[protocol] = counts[index]
        }

        return metric
      }
    })

    this.dialQueue.start()

    this.started = true
    this.log('started')
  }

  async afterStart (): Promise<void> {
    // re-connect to any peers with the KEEP_ALIVE tag
    void Promise.resolve()
      .then(async () => {
        const keepAlivePeers: Peer[] = await this.peerStore.all({
          filters: [(peer) => {
            return peer.tags.has(KEEP_ALIVE)
          }]
        })

        await Promise.all(
          keepAlivePeers.map(async peer => {
            await this.openConnection(peer.id)
              .catch(err => {
                this.log.error(err)
              })
          })
        )
      })
      .catch(err => {
        this.log.error(err)
      })
  }

  /**
   * Stops the Connection Manager
   */
  async stop (): Promise<void> {
    this.dialQueue.stop()

    // Close all connections we're tracking
    const tasks: Array<Promise<void>> = []
    for (const connectionList of this.connections.values()) {
      for (const connection of connectionList) {
        tasks.push((async () => {
          try {
            await connection.close()
          } catch (err) {
            this.log.error(err)
          }
        })())
      }
    }

    this.log('closing %d connections', tasks.length)
    await Promise.all(tasks)
    this.connections.clear()

    this.log('stopped')
  }

  onConnect (evt: CustomEvent<Connection>): void {
    void this._onConnect(evt).catch(err => {
      this.log.error(err)
    })
  }

  /**
   * Tracks the incoming connection and check the connection limit
   */
  async _onConnect (evt: CustomEvent<Connection>): Promise<void> {
    const { detail: connection } = evt

    if (!this.started) {
      // This can happen when we are in the process of shutting down the node
      await connection.close()
      return
    }

    const peerId = connection.remotePeer
    const storedConns = this.connections.get(peerId)
    let isNewPeer = false

    if (storedConns != null) {
      storedConns.push(connection)
    } else {
      isNewPeer = true
      this.connections.set(peerId, [connection])
    }

    // only need to store RSA public keys, all other types are embedded in the peer id
    if (peerId.publicKey != null && peerId.type === 'RSA') {
      await this.peerStore.patch(peerId, {
        publicKey: peerId.publicKey
      })
    }

    if (isNewPeer) {
      this.events.safeDispatchEvent('peer:connect', { detail: connection.remotePeer })
    }
  }

  /**
   * Removes the connection from tracking
   */
  onDisconnect (evt: CustomEvent<Connection>): void {
    const { detail: connection } = evt

    if (!this.started) {
      // This can happen when we are in the process of shutting down the node
      return
    }

    const peerId = connection.remotePeer
    let storedConn = this.connections.get(peerId)

    if (storedConn != null && storedConn.length > 1) {
      storedConn = storedConn.filter((conn) => conn.id !== connection.id)
      this.connections.set(peerId, storedConn)
    } else if (storedConn != null) {
      this.connections.delete(peerId)
      this.events.safeDispatchEvent('peer:disconnect', { detail: connection.remotePeer })
    }
  }

  getConnections (peerId?: PeerId): Connection[] {
    if (peerId != null) {
      return this.connections.get(peerId) ?? []
    }

    let conns: Connection[] = []

    for (const c of this.connections.values()) {
      conns = conns.concat(c)
    }

    return conns
  }

  getConnectionsMap (): PeerMap<Connection[]> {
    return this.connections
  }

  async openConnection (peerIdOrMultiaddr: PeerId | Multiaddr | Multiaddr[], options: OpenConnectionOptions = {}): Promise<Connection> {
    if (!this.isStarted()) {
      throw new NotStartedError('Not started')
    }

    options.signal?.throwIfAborted()

    const { peerId } = getPeerAddress(peerIdOrMultiaddr)

    if (peerId != null && options.force !== true) {
      this.log('dial %p', peerId)
      const existingConnection = this.getConnections(peerId)
        .find(conn => conn.limits == null)

      if (existingConnection != null) {
        this.log('had an existing non-limited connection to %p', peerId)

        options.onProgress?.(new CustomProgressEvent('dial-queue:already-connected'))
        return existingConnection
      }
    }

    const connection = await this.dialQueue.dial(peerIdOrMultiaddr, {
      ...options,
      priority: options.priority ?? DEFAULT_DIAL_PRIORITY
    })
    let peerConnections = this.connections.get(connection.remotePeer)

    if (peerConnections == null) {
      peerConnections = []
      this.connections.set(connection.remotePeer, peerConnections)
    }

    // we get notified of connections via the Upgrader emitting "connection"
    // events, double check we aren't already tracking this connection before
    // storing it
    let trackedConnection = false

    for (const conn of peerConnections) {
      if (conn.id === connection.id) {
        trackedConnection = true
      }
    }

    if (!trackedConnection) {
      peerConnections.push(connection)
    }

    return connection
  }

  async closeConnections (peerId: PeerId, options: AbortOptions = {}): Promise<void> {
    const connections = this.connections.get(peerId) ?? []

    await Promise.all(
      connections.map(async connection => {
        try {
          await connection.close(options)
        } catch (err: any) {
          connection.abort(err)
        }
      })
    )
  }

  async acceptIncomingConnection (maConn: MultiaddrConnection): Promise<boolean> {
    // check deny list
    const denyConnection = this.deny.some(ma => {
      return maConn.remoteAddr.toString().startsWith(ma.toString())
    })

    if (denyConnection) {
      this.log('connection from %a refused - connection remote address was in deny list', maConn.remoteAddr)
      return false
    }

    // check allow list
    const allowConnection = this.allow.some(ma => {
      return maConn.remoteAddr.toString().startsWith(ma.toString())
    })

    if (allowConnection) {
      this.incomingPendingConnections++

      return true
    }

    // check pending connections
    if (this.incomingPendingConnections === this.maxIncomingPendingConnections) {
      this.log('connection from %a refused - incomingPendingConnections exceeded by host', maConn.remoteAddr)
      return false
    }

    if (maConn.remoteAddr.isThinWaistAddress()) {
      const host = maConn.remoteAddr.nodeAddress().address

      try {
        await this.inboundConnectionRateLimiter.consume(host, 1)
      } catch {
        this.log('connection from %a refused - inboundConnectionThreshold exceeded by host %s', maConn.remoteAddr, host)
        return false
      }
    }

    if (this.getConnections().length < this.maxConnections) {
      this.incomingPendingConnections++

      return true
    }

    this.log('connection from %a refused - maxConnections exceeded', maConn.remoteAddr)
    return false
  }

  afterUpgradeInbound (): void {
    this.incomingPendingConnections--
  }

  getDialQueue (): PendingDial[] {
    const statusMap: Record<JobStatus, PendingDialStatus> = {
      queued: 'queued',
      running: 'active',
      errored: 'error',
      complete: 'success'
    }

    return this.dialQueue.queue.queue.map(job => {
      return {
        id: job.id,
        status: statusMap[job.status],
        peerId: job.options.peerId,
        multiaddrs: [...job.options.multiaddrs].map(ma => multiaddr(ma))
      }
    })
  }

  async isDialable (multiaddr: Multiaddr | Multiaddr[], options: IsDialableOptions = {}): Promise<boolean> {
    return this.dialQueue.isDialable(multiaddr, options)
  }
}<|MERGE_RESOLUTION|>--- conflicted
+++ resolved
@@ -133,13 +133,8 @@
   constructor (components: DefaultConnectionManagerComponents, init: ConnectionManagerInit = {}) {
     this.maxConnections = init.maxConnections ?? defaultOptions.maxConnections
 
-<<<<<<< HEAD
-    if (this.maxConnections < 0) {
-      throw new CodeError('Connection Manager maxConnections must be greater than zero', codes.ERR_INVALID_PARAMETERS)
-=======
-    if (this.maxConnections < minConnections) {
-      throw new InvalidParametersError('Connection Manager maxConnections must be greater than minConnections')
->>>>>>> e42da78f
+    if (this.maxConnections < 1) {
+      throw new InvalidParametersError('Connection Manager maxConnections must be greater than 0')
     }
 
     /**
