--- conflicted
+++ resolved
@@ -1,12 +1,9 @@
 import { type AbortOptions, multiaddr, type Multiaddr } from '@multiformats/multiaddr'
-<<<<<<< HEAD
-import { type ClearableSignal, anySignal } from 'any-signal'
 import { type ObjectSchema, array, number, object, string } from 'yup'
-import { validateMultiaddr } from '../config/helpers.js'
-import { AUTO_DIAL_CONCURRENCY, AUTO_DIAL_INTERVAL, AUTO_DIAL_PRIORITY, DIAL_TIMEOUT, INBOUND_CONNECTION_THRESHOLD, INBOUND_UPGRADE_TIMEOUT, MAX_CONNECTIONS, MAX_INCOMING_PENDING_CONNECTIONS, MAX_PARALLEL_DIALS, MAX_PEER_ADDRS_TO_DIAL, MIN_CONNECTIONS } from './constants.js'
+import { validateMultiaddr } from '../config/helpers'
+import { MIN_CONNECTIONS, MAX_CONNECTIONS, MAX_PARALLEL_DIALS } from './constants'
+import { AUTO_DIAL_INTERVAL, AUTO_DIAL_CONCURRENCY, AUTO_DIAL_PRIORITY, MAX_PEER_ADDRS_TO_DIAL, DIAL_TIMEOUT, INBOUND_UPGRADE_TIMEOUT, INBOUND_CONNECTION_THRESHOLD, MAX_INCOMING_PENDING_CONNECTIONS } from './constants.defaults'
 import type { ConnectionManagerInit } from '.'
-=======
->>>>>>> 4691f417
 import type { LoggerOptions } from '@libp2p/interface'
 
 /**
@@ -52,25 +49,6 @@
     options.log.error(`multiaddr ${ma.toString()} could not be resolved`, err)
     return []
   }
-<<<<<<< HEAD
-}
-
-export function combineSignals (...signals: Array<AbortSignal | undefined>): ClearableSignal {
-  const sigs: AbortSignal[] = []
-
-  for (const sig of signals) {
-    if (sig != null) {
-      setMaxListeners(Infinity, sig)
-      sigs.push(sig)
-    }
-  }
-
-  // let any signal abort the dial
-  const signal = anySignal(sigs)
-
-  setMaxListeners(Infinity, signal)
-
-  return signal
 }
 
 export const validateConnectionManagerConfig = (opts: ConnectionManagerInit): ObjectSchema<Record<string, unknown>> => {
@@ -89,6 +67,4 @@
     inboundConnectionThreshold: number().integer().min(0).default(INBOUND_CONNECTION_THRESHOLD),
     maxIncomingPendingConnections: number().integer().min(0).default(MAX_INCOMING_PENDING_CONNECTIONS)
   })
-=======
->>>>>>> 4691f417
 }