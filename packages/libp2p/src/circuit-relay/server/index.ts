import { setMaxListeners } from 'events'
import { EventEmitter } from '@libp2p/interface/events'
import { logger } from '@libp2p/logger'
import { peerIdFromBytes } from '@libp2p/peer-id'
import { RecordEnvelope } from '@libp2p/peer-record'
import { type Multiaddr, multiaddr } from '@multiformats/multiaddr'
import { pbStream, type ProtobufStream } from 'it-protobuf-stream'
import pDefer from 'p-defer'
import { object, number, boolean } from 'yup'
import { MAX_CONNECTIONS } from '../../connection-manager/constants.js'
import { DEFAULT_MAX_INBOUND_STREAMS, DEFAULT_MAX_OUTBOUND_STREAMS } from '../../registrar.js'
import {
  CIRCUIT_PROTO_CODE,
  DEFAULT_DURATION_LIMIT,
  DEFAULT_HOP_TIMEOUT,
<<<<<<< HEAD
  DEFAULT_MAX_RESERVATION_CLEAR_INTERVAL,
  DEFAULT_MAX_RESERVATION_STORE_SIZE,
  DEFAULT_MAX_RESERVATION_TTL,
  RELAY_SOURCE_TAG
  , RELAY_V2_HOP_CODEC, RELAY_V2_STOP_CODEC
=======
  RELAY_SOURCE_TAG,
  RELAY_V2_HOP_CODEC,
  RELAY_V2_STOP_CODEC
>>>>>>> 72e81dc1
} from '../constants.js'
import { HopMessage, type Reservation, Status, StopMessage } from '../pb/index.js'
import { createLimitedRelay } from '../utils.js'
import { AdvertService, type AdvertServiceComponents, type AdvertServiceInit } from './advert-service.js'
import { ReservationStore, type ReservationStoreInit } from './reservation-store.js'
import { ReservationVoucherRecord } from './reservation-voucher.js'
import type { CircuitRelayService, RelayReservation } from '../index.js'
import type { Connection, Stream } from '@libp2p/interface/connection'
import type { ConnectionGater } from '@libp2p/interface/connection-gater'
import type { PeerId } from '@libp2p/interface/peer-id'
import type { PeerStore } from '@libp2p/interface/peer-store'
import type { Startable } from '@libp2p/interface/startable'
import type { AddressManager } from '@libp2p/interface-internal/address-manager'
import type { ConnectionManager } from '@libp2p/interface-internal/connection-manager'
import type { IncomingStreamData, Registrar } from '@libp2p/interface-internal/registrar'
import type { PeerMap } from '@libp2p/peer-collections'

const log = logger('libp2p:circuit-relay:server')

const isRelayAddr = (ma: Multiaddr): boolean => ma.protoCodes().includes(CIRCUIT_PROTO_CODE)

export interface CircuitRelayServerInit {
  /**
   * Incoming hop requests must complete within this time in ms otherwise
   * the stream will be reset (default: 30s)
   */
  hopTimeout?: number

  /**
   * If true, advertise this service via libp2p content routing to allow
   * peers to locate us on the network (default: false)
   */
  advertise?: boolean | AdvertServiceInit

  /**
   * Configuration of reservations
   */
  reservations?: ReservationStoreInit

  /**
   * The maximum number of simultaneous HOP inbound streams that can be open at once
   */
  maxInboundHopStreams?: number

  /**
   * The maximum number of simultaneous HOP outbound streams that can be open at once
   */
  maxOutboundHopStreams?: number

  /**
   * The maximum number of simultaneous STOP outbound streams that can be open at
   * once. (default: 300)
   */
  maxOutboundStopStreams?: number
}

export interface HopProtocolOptions {
  connection: Connection
  request: HopMessage
  stream: ProtobufStream<Stream>
}

export interface StopOptions {
  connection: Connection
  request: StopMessage
}

export interface CircuitRelayServerComponents extends AdvertServiceComponents {
  registrar: Registrar
  peerStore: PeerStore
  addressManager: AddressManager
  peerId: PeerId
  connectionManager: ConnectionManager
  connectionGater: ConnectionGater
}

export interface RelayServerEvents {
  'relay:reservation': CustomEvent<RelayReservation>
  'relay:advert:success': CustomEvent<unknown>
  'relay:advert:error': CustomEvent<Error>
}

const defaults = {
  maxOutboundStopStreams: MAX_CONNECTIONS
}

class CircuitRelayServer extends EventEmitter<RelayServerEvents> implements Startable, CircuitRelayService {
  private readonly registrar: Registrar
  private readonly peerStore: PeerStore
  private readonly addressManager: AddressManager
  private readonly peerId: PeerId
  private readonly connectionManager: ConnectionManager
  private readonly connectionGater: ConnectionGater
  private readonly reservationStore: ReservationStore
  private readonly advertService: AdvertService | undefined
  private started: boolean
  private readonly hopTimeout: number
  private readonly shutdownController: AbortController
  private readonly maxInboundHopStreams?: number
  private readonly maxOutboundHopStreams?: number
  private readonly maxOutboundStopStreams: number

  /**
   * Creates an instance of Relay
   */
  constructor (components: CircuitRelayServerComponents, init: CircuitRelayServerInit = {}) {
    super()

    this.registrar = components.registrar
    this.peerStore = components.peerStore
    this.addressManager = components.addressManager
    this.peerId = components.peerId
    this.connectionManager = components.connectionManager
    this.connectionGater = components.connectionGater
    this.started = false
    this.hopTimeout = init?.hopTimeout ?? DEFAULT_HOP_TIMEOUT
    this.shutdownController = new AbortController()
    this.maxInboundHopStreams = init.maxInboundHopStreams
    this.maxOutboundHopStreams = init.maxOutboundHopStreams
    this.maxOutboundStopStreams = init.maxOutboundStopStreams ?? defaults.maxOutboundStopStreams

    try {
      // fails on node < 15.4
      setMaxListeners?.(Infinity, this.shutdownController.signal)
    } catch { }

    if (init.advertise != null && init.advertise !== false) {
      this.advertService = new AdvertService(components, init.advertise === true ? undefined : init.advertise)
      this.advertService.addEventListener('advert:success', () => {
        this.safeDispatchEvent('relay:advert:success', {})
      })
      this.advertService.addEventListener('advert:error', (evt) => {
        this.safeDispatchEvent('relay:advert:error', { detail: evt.detail })
      })
    }

    this.reservationStore = new ReservationStore(init.reservations)
  }

  isStarted (): boolean {
    return this.started
  }

  /**
   * Start Relay service
   */
  async start (): Promise<void> {
    if (this.started) {
      return
    }

    // Advertise service if HOP enabled and advertising enabled
    this.advertService?.start()

    await this.registrar.handle(RELAY_V2_HOP_CODEC, (data) => {
      void this.onHop(data).catch(err => {
        log.error(err)
      })
    }, {
      maxInboundStreams: this.maxInboundHopStreams,
      maxOutboundStreams: this.maxOutboundHopStreams,
      runOnTransientConnection: true
    })

    this.reservationStore.start()

    this.started = true
  }

  /**
   * Stop Relay service
   */
  async stop (): Promise<void> {
    this.advertService?.stop()
    this.reservationStore.stop()
    this.shutdownController.abort()
    await this.registrar.unhandle(RELAY_V2_HOP_CODEC)

    this.started = false
  }

  async onHop ({ connection, stream }: IncomingStreamData): Promise<void> {
    log('received circuit v2 hop protocol stream from %p', connection.remotePeer)

    const hopTimeoutPromise = pDefer<HopMessage>()
    const timeout = setTimeout(() => {
      hopTimeoutPromise.reject('timed out')
    }, this.hopTimeout)
    const pbstr = pbStream(stream)

    try {
      const request: HopMessage = await Promise.race([
        pbstr.pb(HopMessage).read(),
        hopTimeoutPromise.promise
      ])

      if (request?.type == null) {
        throw new Error('request was invalid, could not read from stream')
      }

      log('received', request.type)

      await Promise.race([
        this.handleHopProtocol({
          connection,
          stream: pbstr,
          request
        }),
        hopTimeoutPromise.promise
      ])
    } catch (err: any) {
      log.error('error while handling hop', err)
      await pbstr.pb(HopMessage).write({
        type: HopMessage.Type.STATUS,
        status: Status.MALFORMED_MESSAGE
      })
      stream.abort(err)
    } finally {
      clearTimeout(timeout)
    }
  }

  async handleHopProtocol ({ stream, request, connection }: HopProtocolOptions): Promise<void> {
    log('received hop message')
    switch (request.type) {
      case HopMessage.Type.RESERVE: await this.handleReserve({ stream, request, connection }); break
      case HopMessage.Type.CONNECT: await this.handleConnect({ stream, request, connection }); break
      default: {
        log.error('invalid hop request type %s via peer %p', request.type, connection.remotePeer)
        await stream.pb(HopMessage).write({ type: HopMessage.Type.STATUS, status: Status.UNEXPECTED_MESSAGE })
      }
    }
  }

  async handleReserve ({ stream, request, connection }: HopProtocolOptions): Promise<void> {
    const hopstr = stream.pb(HopMessage)
    log('hop reserve request from %p', connection.remotePeer)

    if (isRelayAddr(connection.remoteAddr)) {
      log.error('relay reservation over circuit connection denied for peer: %p', connection.remotePeer)
      await hopstr.write({ type: HopMessage.Type.STATUS, status: Status.PERMISSION_DENIED })
      return
    }

    if ((await this.connectionGater.denyInboundRelayReservation?.(connection.remotePeer)) === true) {
      log.error('reservation for %p denied by connection gater', connection.remotePeer)
      await hopstr.write({ type: HopMessage.Type.STATUS, status: Status.PERMISSION_DENIED })
      return
    }

    const result = this.reservationStore.reserve(connection.remotePeer, connection.remoteAddr)

    if (result.status !== Status.OK) {
      await hopstr.write({ type: HopMessage.Type.STATUS, status: result.status })
      return
    }

    try {
      // tag relay target peer
      // result.expire is non-null if `ReservationStore.reserve` returns with status == OK
      if (result.expire != null) {
        const ttl = (result.expire * 1000) - Date.now()
        await this.peerStore.merge(connection.remotePeer, {
          tags: {
            [RELAY_SOURCE_TAG]: { value: 1, ttl }
          }
        })
      }

      await hopstr.write({
        type: HopMessage.Type.STATUS,
        status: Status.OK,
        reservation: await this.makeReservation(connection.remotePeer, BigInt(result.expire ?? 0)),
        limit: this.reservationStore.get(connection.remotePeer)?.limit
      })
      log('sent confirmation response to %s', connection.remotePeer)
    } catch (err) {
      log.error('failed to send confirmation response to %p', connection.remotePeer, err)
      this.reservationStore.removeReservation(connection.remotePeer)
    }
  }

  async makeReservation (
    remotePeer: PeerId,
    expire: bigint
  ): Promise<Reservation> {
    const addrs = []

    for (const relayAddr of this.addressManager.getAddresses()) {
      if (relayAddr.toString().includes('/p2p-circuit')) {
        continue
      }

      addrs.push(relayAddr.bytes)
    }

    const voucher = await RecordEnvelope.seal(new ReservationVoucherRecord({
      peer: remotePeer,
      relay: this.peerId,
      expiration: Number(expire)
    }), this.peerId)

    return {
      addrs,
      expire,
      voucher: voucher.marshal()
    }
  }

  async handleConnect ({ stream, request, connection }: HopProtocolOptions): Promise<void> {
    const hopstr = stream.pb(HopMessage)

    if (isRelayAddr(connection.remoteAddr)) {
      log.error('relay reservation over circuit connection denied for peer: %p', connection.remotePeer)
      await hopstr.write({ type: HopMessage.Type.STATUS, status: Status.PERMISSION_DENIED })
      return
    }

    log('hop connect request from %p', connection.remotePeer)

    let dstPeer: PeerId

    try {
      if (request.peer == null) {
        log.error('no peer info in hop connect request')
        throw new Error('no peer info in request')
      }

      request.peer.addrs.forEach(multiaddr)
      dstPeer = peerIdFromBytes(request.peer.id)
    } catch (err) {
      log.error('invalid hop connect request via peer %p %s', connection.remotePeer, err)
      await hopstr.write({ type: HopMessage.Type.STATUS, status: Status.MALFORMED_MESSAGE })
      return
    }

    if (!this.reservationStore.hasReservation(dstPeer)) {
      log.error('hop connect denied for destination peer %p not having a reservation for %p with status %s', dstPeer, connection.remotePeer, Status.NO_RESERVATION)
      await hopstr.write({ type: HopMessage.Type.STATUS, status: Status.NO_RESERVATION })
      return
    }

    if ((await this.connectionGater.denyOutboundRelayedConnection?.(connection.remotePeer, dstPeer)) === true) {
      log.error('hop connect for %p to %p denied by connection gater', connection.remotePeer, dstPeer)
      await hopstr.write({ type: HopMessage.Type.STATUS, status: Status.PERMISSION_DENIED })
      return
    }

    const connections = this.connectionManager.getConnections(dstPeer)

    if (connections.length === 0) {
      log('hop connect denied for destination peer %p not having a connection for %p as there is no destination connection', dstPeer, connection.remotePeer)
      await hopstr.write({ type: HopMessage.Type.STATUS, status: Status.NO_RESERVATION })
      return
    }

    const destinationConnection = connections[0]

    const destinationStream = await this.stopHop({
      connection: destinationConnection,
      request: {
        type: StopMessage.Type.CONNECT,
        peer: {
          id: connection.remotePeer.toBytes(),
          addrs: []
        }
      }
    })

    if (destinationStream == null) {
      log.error('failed to open stream to destination peer %p', destinationConnection?.remotePeer)
      await hopstr.write({ type: HopMessage.Type.STATUS, status: Status.CONNECTION_FAILED })
      return
    }

    await hopstr.write({ type: HopMessage.Type.STATUS, status: Status.OK })
    const sourceStream = stream.unwrap()

    log('connection from %p to %p established - merging streans', connection.remotePeer, dstPeer)
    const limit = this.reservationStore.get(dstPeer)?.limit
    // Short circuit the two streams to create the relayed connection
    createLimitedRelay(sourceStream, destinationStream, this.shutdownController.signal, limit)
  }

  /**
   * Send a STOP request to the target peer that the dialing peer wants to contact
   */
  async stopHop ({
    connection,
    request
  }: StopOptions): Promise<Stream | undefined> {
    log('starting circuit relay v2 stop request to %s', connection.remotePeer)
    const stream = await connection.newStream([RELAY_V2_STOP_CODEC], {
      maxOutboundStreams: this.maxOutboundStopStreams,
      runOnTransientConnection: true
    })
    const pbstr = pbStream(stream)
    const stopstr = pbstr.pb(StopMessage)
    await stopstr.write(request)
    let response

    try {
      response = await stopstr.read()
    } catch (err) {
      log.error('error parsing stop message response from %p', connection.remotePeer)
    }

    if (response == null) {
      log.error('could not read response from %p', connection.remotePeer)
      await stream.close()
      return
    }

    if (response.status === Status.OK) {
      log('stop request to %p was successful', connection.remotePeer)
      return pbstr.unwrap()
    }

    log('stop request failed with code %d', response.status)
    await stream.close()
  }

  get reservations (): PeerMap<RelayReservation> {
    return this.reservationStore.reservations
  }
}

export function circuitRelayServer (init: CircuitRelayServerInit = {}): (components: CircuitRelayServerComponents) => CircuitRelayService {
  const validatedConfig = object({
    hopTimeout: number().min(0).integer().default(DEFAULT_HOP_TIMEOUT),
    reservations: object({
      maxReservations: number().integer().min(0).default(DEFAULT_MAX_RESERVATION_STORE_SIZE),
      reservationClearInterval: number().integer().min(0).default(DEFAULT_MAX_RESERVATION_CLEAR_INTERVAL),
      applyDefaultLimit: boolean().default(true),
      reservationTtl: number().integer().min(0).default(DEFAULT_MAX_RESERVATION_TTL),
      defaultDurationLimit: number().integer().min(0).default(DEFAULT_DURATION_LIMIT).max(init?.reservations?.reservationTtl ?? DEFAULT_MAX_RESERVATION_TTL, `default duration limit must be less than reservation TTL: ${init?.reservations?.reservationTtl}`)
    }),
    maxInboundHopStreams: number().integer().min(0).default(DEFAULT_MAX_INBOUND_STREAMS),
    maxOutboundHopStreams: number().integer().min(0).default(DEFAULT_MAX_OUTBOUND_STREAMS)
  }).validateSync(init)

  return (components) => {
    return new CircuitRelayServer(components, validatedConfig)
  }
}<|MERGE_RESOLUTION|>--- conflicted
+++ resolved
@@ -13,17 +13,11 @@
   CIRCUIT_PROTO_CODE,
   DEFAULT_DURATION_LIMIT,
   DEFAULT_HOP_TIMEOUT,
-<<<<<<< HEAD
   DEFAULT_MAX_RESERVATION_CLEAR_INTERVAL,
   DEFAULT_MAX_RESERVATION_STORE_SIZE,
   DEFAULT_MAX_RESERVATION_TTL,
   RELAY_SOURCE_TAG
   , RELAY_V2_HOP_CODEC, RELAY_V2_STOP_CODEC
-=======
-  RELAY_SOURCE_TAG,
-  RELAY_V2_HOP_CODEC,
-  RELAY_V2_STOP_CODEC
->>>>>>> 72e81dc1
 } from '../constants.js'
 import { HopMessage, type Reservation, Status, StopMessage } from '../pb/index.js'
 import { createLimitedRelay } from '../utils.js'
