/**
 * @packageDocumentation
 *
 * Use the `autoNATService` function to add support for the [AutoNAT protocol](https://docs.libp2p.io/concepts/nat/autonat/)
 * to libp2p.
 *
 * @example
 *
 * ```typescript
 * import { createLibp2p } from 'libp2p'
 * import { autoNATService } from 'libp2p/autonat'
 *
 * const node = await createLibp2p({
 *   // ...other options
 *   services: {
 *     autoNAT: autoNATService()
 *   }
 * })
 * ```
 */

import { setMaxListeners } from 'events'
import { CodeError } from '@libp2p/interface/errors'
import { logger } from '@libp2p/logger'
import { peerIdFromBytes } from '@libp2p/peer-id'
import { createEd25519PeerId } from '@libp2p/peer-id-factory'
import { multiaddr, protocols } from '@multiformats/multiaddr'
import first from 'it-first'
import * as lp from 'it-length-prefixed'
import map from 'it-map'
import parallel from 'it-parallel'
import { pipe } from 'it-pipe'
import isPrivateIp from 'private-ip'
<<<<<<< HEAD
import { number, object, string } from 'yup'
=======
import { codes } from '../errors.js'
>>>>>>> c4eff4c5
import {
  MAX_INBOUND_STREAMS,
  MAX_OUTBOUND_STREAMS,
  PROTOCOL_NAME, PROTOCOL_PREFIX, PROTOCOL_VERSION, REFRESH_INTERVAL, STARTUP_DELAY, TIMEOUT
} from './constants.js'
import { Message } from './pb/index.js'
import type { Connection } from '@libp2p/interface/connection'
import type { PeerId } from '@libp2p/interface/peer-id'
import type { PeerInfo } from '@libp2p/interface/peer-info'
import type { PeerRouting } from '@libp2p/interface/peer-routing'
import type { Startable } from '@libp2p/interface/startable'
import type { AddressManager } from '@libp2p/interface-internal/address-manager'
import type { ConnectionManager } from '@libp2p/interface-internal/connection-manager'
import type { IncomingStreamData, Registrar } from '@libp2p/interface-internal/registrar'
import type { TransportManager } from '@libp2p/interface-internal/transport-manager'

const log = logger('libp2p:autonat')

// if more than 3 peers manage to dial us on what we believe to be our external
// IP then we are convinced that it is, in fact, our external IP
// https://github.com/libp2p/specs/blob/master/autonat/README.md#autonat-protocol
const REQUIRED_SUCCESSFUL_DIALS = 4

export interface AutoNATServiceInit {
  /**
   * Allows overriding the protocol prefix used
   */
  protocolPrefix?: string

  /**
   * How long we should wait for a remote peer to verify our external address
   */
  timeout?: number

  /**
   * How long to wait after startup before trying to verify our external address
   */
  startupDelay?: number

  /**
   * Verify our external addresses this often
   */
  refreshInterval?: number

  /**
   * How many parallel inbound autoNAT streams we allow per-connection
   */
  maxInboundStreams?: number

  /**
   * How many parallel outbound autoNAT streams we allow per-connection
   */
  maxOutboundStreams?: number
}

export interface AutoNATComponents {
  registrar: Registrar
  addressManager: AddressManager
  transportManager: TransportManager
  peerId: PeerId
  connectionManager: ConnectionManager
  peerRouting: PeerRouting
}

class DefaultAutoNATService implements Startable {
  private readonly components: AutoNATComponents
  private readonly startupDelay: number
  private readonly refreshInterval: number
  private readonly protocol: string
  private readonly timeout: number
  private readonly maxInboundStreams: number
  private readonly maxOutboundStreams: number
  private verifyAddressTimeout?: ReturnType<typeof setTimeout>
  private started: boolean

  constructor (components: AutoNATComponents, init: AutoNATServiceInit) {
    const validatedConfig = object({
      protocolPrefix: string().default(PROTOCOL_PREFIX),
      timeout: number().integer().default(TIMEOUT),
      startupDelay: number().integer().default(STARTUP_DELAY),
      refreshInterval: number().integer().default(REFRESH_INTERVAL),
      maxInboundStreams: number().integer().default(MAX_INBOUND_STREAMS),
      maxOutboundStreams: number().integer().default(MAX_OUTBOUND_STREAMS)
    }).validateSync(init)

    this.components = components
    this.started = false
    this.protocol = `/${validatedConfig.protocolPrefix}/${PROTOCOL_NAME}/${PROTOCOL_VERSION}`
    this.timeout = validatedConfig.timeout
    this.maxInboundStreams = validatedConfig.maxInboundStreams
    this.maxOutboundStreams = validatedConfig.maxOutboundStreams
    this.startupDelay = validatedConfig.startupDelay
    this.refreshInterval = validatedConfig.refreshInterval
    this._verifyExternalAddresses = this._verifyExternalAddresses.bind(this)
  }

  isStarted (): boolean {
    return this.started
  }

  async start (): Promise<void> {
    if (this.started) {
      return
    }

    await this.components.registrar.handle(this.protocol, (data) => {
      void this.handleIncomingAutonatStream(data)
        .catch(err => {
          log.error('error handling incoming autonat stream', err)
        })
    }, {
      maxInboundStreams: this.maxInboundStreams,
      maxOutboundStreams: this.maxOutboundStreams
    })

    this.verifyAddressTimeout = setTimeout(this._verifyExternalAddresses, this.startupDelay)

    this.started = true
  }

  async stop (): Promise<void> {
    await this.components.registrar.unhandle(this.protocol)
    clearTimeout(this.verifyAddressTimeout)

    this.started = false
  }

  /**
   * Handle an incoming AutoNAT request
   */
  async handleIncomingAutonatStream (data: IncomingStreamData): Promise<void> {
    const signal = AbortSignal.timeout(this.timeout)

    const onAbort = (): void => {
      data.stream.abort(new CodeError('handleIncomingAutonatStream timeout', codes.ERR_TIMEOUT))
    }

    signal.addEventListener('abort', onAbort, { once: true })

    // this controller may be used while dialing lots of peers so prevent MaxListenersExceededWarning
    // appearing in the console
    try {
      // fails on node < 15.4
      setMaxListeners?.(Infinity, signal)
    } catch {}

    const ourHosts = this.components.addressManager.getAddresses()
      .map(ma => ma.toOptions().host)

    try {
      const self = this

      await pipe(
        data.stream,
        (source) => lp.decode(source),
        async function * (stream) {
          const buf = await first(stream)

          if (buf == null) {
            log('no message received')
            yield Message.encode({
              type: Message.MessageType.DIAL_RESPONSE,
              dialResponse: {
                status: Message.ResponseStatus.E_BAD_REQUEST,
                statusText: 'No message was sent'
              }
            })

            return
          }

          let request: Message

          try {
            request = Message.decode(buf)
          } catch (err) {
            log.error('could not decode message', err)

            yield Message.encode({
              type: Message.MessageType.DIAL_RESPONSE,
              dialResponse: {
                status: Message.ResponseStatus.E_BAD_REQUEST,
                statusText: 'Could not decode message'
              }
            })

            return
          }

          const dialRequest = request.dial

          if (dialRequest == null) {
            log.error('dial was missing from message')

            yield Message.encode({
              type: Message.MessageType.DIAL_RESPONSE,
              dialResponse: {
                status: Message.ResponseStatus.E_BAD_REQUEST,
                statusText: 'No Dial message found in message'
              }
            })

            return
          }

          let peerId: PeerId
          const peer = dialRequest.peer

          if (peer == null || peer.id == null) {
            log.error('PeerId missing from message')

            yield Message.encode({
              type: Message.MessageType.DIAL_RESPONSE,
              dialResponse: {
                status: Message.ResponseStatus.E_BAD_REQUEST,
                statusText: 'missing peer info'
              }
            })

            return
          }

          try {
            peerId = peerIdFromBytes(peer.id)
          } catch (err) {
            log.error('invalid PeerId', err)

            yield Message.encode({
              type: Message.MessageType.DIAL_RESPONSE,
              dialResponse: {
                status: Message.ResponseStatus.E_BAD_REQUEST,
                statusText: 'bad peer id'
              }
            })

            return
          }

          log('incoming request from %p', peerId)

          // reject any dial requests that arrive via relays
          if (!data.connection.remotePeer.equals(peerId)) {
            log('target peer %p did not equal sending peer %p', peerId, data.connection.remotePeer)

            yield Message.encode({
              type: Message.MessageType.DIAL_RESPONSE,
              dialResponse: {
                status: Message.ResponseStatus.E_BAD_REQUEST,
                statusText: 'peer id mismatch'
              }
            })

            return
          }

          // get a list of multiaddrs to dial
          const multiaddrs = peer.addrs
            .map(buf => multiaddr(buf))
            .filter(ma => {
              const isFromSameHost = ma.toOptions().host === data.connection.remoteAddr.toOptions().host

              log.trace('request to dial %a was sent from %a is same host %s', ma, data.connection.remoteAddr, isFromSameHost)
              // skip any Multiaddrs where the target node's IP does not match the sending node's IP
              return isFromSameHost
            })
            .filter(ma => {
              const host = ma.toOptions().host
              const isPublicIp = !(isPrivateIp(host) ?? false)

              log.trace('host %s was public %s', host, isPublicIp)
              // don't try to dial private addresses
              return isPublicIp
            })
            .filter(ma => {
              const host = ma.toOptions().host
              const isNotOurHost = !ourHosts.includes(host)

              log.trace('host %s was not our host %s', host, isNotOurHost)
              // don't try to dial nodes on the same host as us
              return isNotOurHost
            })
            .filter(ma => {
              const isSupportedTransport = Boolean(self.components.transportManager.transportForMultiaddr(ma))

              log.trace('transport for %a is supported %s', ma, isSupportedTransport)
              // skip any Multiaddrs that have transports we do not support
              return isSupportedTransport
            })
            .map(ma => {
              if (ma.getPeerId() == null) {
                // make sure we have the PeerId as part of the Multiaddr
                ma = ma.encapsulate(`/p2p/${peerId.toString()}`)
              }

              return ma
            })

          // make sure we have something to dial
          if (multiaddrs.length === 0) {
            log('no valid multiaddrs for %p in message', peerId)

            yield Message.encode({
              type: Message.MessageType.DIAL_RESPONSE,
              dialResponse: {
                status: Message.ResponseStatus.E_DIAL_REFUSED,
                statusText: 'no dialable addresses'
              }
            })

            return
          }

          log('dial multiaddrs %s for peer %p', multiaddrs.map(ma => ma.toString()).join(', '), peerId)

          let errorMessage = ''
          let lastMultiaddr = multiaddrs[0]

          for await (const multiaddr of multiaddrs) {
            let connection: Connection | undefined
            lastMultiaddr = multiaddr

            try {
              connection = await self.components.connectionManager.openConnection(multiaddr, {
                signal
              })

              if (!connection.remoteAddr.equals(multiaddr)) {
                log.error('tried to dial %a but dialed %a', multiaddr, connection.remoteAddr)
                throw new Error('Unexpected remote address')
              }

              log('Success %p', peerId)

              yield Message.encode({
                type: Message.MessageType.DIAL_RESPONSE,
                dialResponse: {
                  status: Message.ResponseStatus.OK,
                  addr: connection.remoteAddr.decapsulateCode(protocols('p2p').code).bytes
                }
              })

              return
            } catch (err: any) {
              log('could not dial %p', peerId, err)
              errorMessage = err.message
            } finally {
              if (connection != null) {
                await connection.close()
              }
            }
          }

          yield Message.encode({
            type: Message.MessageType.DIAL_RESPONSE,
            dialResponse: {
              status: Message.ResponseStatus.E_DIAL_ERROR,
              statusText: errorMessage,
              addr: lastMultiaddr.bytes
            }
          })
        },
        (source) => lp.encode(source),
        data.stream
      )
    } catch (err) {
      log.error('error handling incoming autonat stream', err)
    } finally {
      signal.removeEventListener('abort', onAbort)
    }
  }

  _verifyExternalAddresses (): void {
    void this.verifyExternalAddresses()
      .catch(err => {
        log.error('error verifying external address', err)
      })
  }

  /**
   * Our multicodec topology noticed a new peer that supports autonat
   */
  async verifyExternalAddresses (): Promise<void> {
    clearTimeout(this.verifyAddressTimeout)

    // Do not try to push if we are not running
    if (!this.isStarted()) {
      return
    }

    const addressManager = this.components.addressManager

    const multiaddrs = addressManager.getObservedAddrs()
      .filter(ma => {
        const options = ma.toOptions()

        return !(isPrivateIp(options.host) ?? false)
      })

    if (multiaddrs.length === 0) {
      log('no public addresses found, not requesting verification')
      this.verifyAddressTimeout = setTimeout(this._verifyExternalAddresses, this.refreshInterval)

      return
    }

    const signal = AbortSignal.timeout(this.timeout)

    // this controller may be used while dialing lots of peers so prevent MaxListenersExceededWarning
    // appearing in the console
    try {
      // fails on node < 15.4
      setMaxListeners?.(Infinity, signal)
    } catch {}

    const self = this

    try {
      log('verify multiaddrs %s', multiaddrs.map(ma => ma.toString()).join(', '))

      const request = Message.encode({
        type: Message.MessageType.DIAL,
        dial: {
          peer: {
            id: this.components.peerId.toBytes(),
            addrs: multiaddrs.map(map => map.bytes)
          }
        }
      })
      // find some random peers
      const randomPeer = await createEd25519PeerId()
      const randomCid = randomPeer.toBytes()

      const results: Record<string, { success: number, failure: number }> = {}
      const networkSegments: string[] = []

      const verifyAddress = async (peer: PeerInfo): Promise<Message.DialResponse | undefined> => {
        let onAbort = (): void => {}

        try {
          log('asking %p to verify multiaddr', peer.id)

          const connection = await self.components.connectionManager.openConnection(peer.id, {
            signal
          })

          const stream = await connection.newStream(this.protocol, {
            signal
          })

          onAbort = () => { stream.abort(new CodeError('verifyAddress timeout', codes.ERR_TIMEOUT)) }

          signal.addEventListener('abort', onAbort, { once: true })

          const buf = await pipe(
            [request],
            (source) => lp.encode(source),
            stream,
            (source) => lp.decode(source),
            async (stream) => first(stream)
          )
          if (buf == null) {
            log('no response received from %p', connection.remotePeer)
            return undefined
          }
          const response = Message.decode(buf)

          if (response.type !== Message.MessageType.DIAL_RESPONSE || response.dialResponse == null) {
            log('invalid autonat response from %p', connection.remotePeer)
            return undefined
          }

          if (response.dialResponse.status === Message.ResponseStatus.OK) {
            // make sure we use different network segments
            const options = connection.remoteAddr.toOptions()
            let segment: string

            if (options.family === 4) {
              const octets = options.host.split('.')
              segment = octets[0]
            } else if (options.family === 6) {
              const octets = options.host.split(':')
              segment = octets[0]
            } else {
              log('remote address "%s" was not IP4 or IP6?', options.host)
              return undefined
            }

            if (networkSegments.includes(segment)) {
              log('already have response from network segment %d - %s', segment, options.host)
              return undefined
            }

            networkSegments.push(segment)
          }

          return response.dialResponse
        } catch (err) {
          log.error('error asking remote to verify multiaddr', err)
        } finally {
          signal.removeEventListener('abort', onAbort)
        }
      }

      for await (const dialResponse of parallel(map(this.components.peerRouting.getClosestPeers(randomCid, {
        signal
      }), (peer) => async () => verifyAddress(peer)), {
        concurrency: REQUIRED_SUCCESSFUL_DIALS
      })) {
        try {
          if (dialResponse == null) {
            continue
          }

          // they either told us which address worked/didn't work, or we only sent them one address
          const addr = dialResponse.addr == null ? multiaddrs[0] : multiaddr(dialResponse.addr)

          log('autonat response for %a is %s', addr, dialResponse.status)

          if (dialResponse.status === Message.ResponseStatus.E_BAD_REQUEST) {
            // the remote could not parse our request
            continue
          }

          if (dialResponse.status === Message.ResponseStatus.E_DIAL_REFUSED) {
            // the remote could not honour our request
            continue
          }

          if (dialResponse.addr == null && multiaddrs.length > 1) {
            // we sent the remote multiple addrs but they didn't tell us which ones worked/didn't work
            continue
          }

          if (!multiaddrs.some(ma => ma.equals(addr))) {
            log('peer reported %a as %s but it was not in our observed address list', addr, dialResponse.status)
            continue
          }

          const addrStr = addr.toString()

          if (results[addrStr] == null) {
            results[addrStr] = { success: 0, failure: 0 }
          }

          if (dialResponse.status === Message.ResponseStatus.OK) {
            results[addrStr].success++
          } else if (dialResponse.status === Message.ResponseStatus.E_DIAL_ERROR) {
            results[addrStr].failure++
          }

          if (results[addrStr].success === REQUIRED_SUCCESSFUL_DIALS) {
            // we are now convinced
            log('%a is externally dialable', addr)
            addressManager.confirmObservedAddr(addr)
            return
          }

          if (results[addrStr].failure === REQUIRED_SUCCESSFUL_DIALS) {
            // we are now unconvinced
            log('%a is not externally dialable', addr)
            addressManager.removeObservedAddr(addr)
            return
          }
        } catch (err) {
          log.error('could not verify external address', err)
        }
      }
    } finally {
      this.verifyAddressTimeout = setTimeout(this._verifyExternalAddresses, this.refreshInterval)
    }
  }
}

export function autoNATService (init: AutoNATServiceInit = {}): (components: AutoNATComponents) => unknown {
  return (components) => {
    return new DefaultAutoNATService(components, init)
  }
}<|MERGE_RESOLUTION|>--- conflicted
+++ resolved
@@ -31,11 +31,8 @@
 import parallel from 'it-parallel'
 import { pipe } from 'it-pipe'
 import isPrivateIp from 'private-ip'
-<<<<<<< HEAD
 import { number, object, string } from 'yup'
-=======
 import { codes } from '../errors.js'
->>>>>>> c4eff4c5
 import {
   MAX_INBOUND_STREAMS,
   MAX_OUTBOUND_STREAMS,
