<<<<<<< HEAD
import { connectionSymbol, setMaxListeners, LimitedConnectionError, ConnectionClosedError, ConnectionClosingError } from '@libp2p/interface'
import type { AbortOptions, Logger, ComponentLogger, Direction, Connection, Stream, ConnectionTimeline, ConnectionStatus, NewStreamOptions, PeerId } from '@libp2p/interface'
=======
import { connectionSymbol, CodeError, setMaxListeners } from '@libp2p/interface'
import type { AbortOptions, Logger, ComponentLogger, Direction, Connection, Stream, ConnectionTimeline, ConnectionStatus, NewStreamOptions, PeerId, ConnectionLimits } from '@libp2p/interface'
>>>>>>> 58ec62cb
import type { Multiaddr } from '@multiformats/multiaddr'

const CLOSE_TIMEOUT = 500

interface ConnectionInit {
  remoteAddr: Multiaddr
  remotePeer: PeerId
  newStream(protocols: string[], options?: AbortOptions): Promise<Stream>
  close(options?: AbortOptions): Promise<void>
  abort(err: Error): void
  getStreams(): Stream[]
  status: ConnectionStatus
  direction: Direction
  timeline: ConnectionTimeline
  multiplexer?: string
  encryption?: string
  limits?: ConnectionLimits
  logger: ComponentLogger
}

/**
 * An implementation of the js-libp2p connection.
 * Any libp2p transport should use an upgrader to return this connection.
 */
export class ConnectionImpl implements Connection {
  /**
   * Connection identifier.
   */
  public readonly id: string

  /**
   * Observed multiaddr of the remote peer
   */
  public readonly remoteAddr: Multiaddr

  /**
   * Remote peer id
   */
  public readonly remotePeer: PeerId

  public direction: Direction
  public timeline: ConnectionTimeline
  public multiplexer?: string
  public encryption?: string
  public status: ConnectionStatus
  public limits?: ConnectionLimits
  public readonly log: Logger

  /**
   * User provided tags
   *
   */
  public tags: string[]

  /**
   * Reference to the new stream function of the multiplexer
   */
  private readonly _newStream: (protocols: string[], options?: NewStreamOptions) => Promise<Stream>

  /**
   * Reference to the close function of the raw connection
   */
  private readonly _close: (options?: AbortOptions) => Promise<void>

  private readonly _abort: (err: Error) => void

  /**
   * Reference to the getStreams function of the muxer
   */
  private readonly _getStreams: () => Stream[]

  /**
   * An implementation of the js-libp2p connection.
   * Any libp2p transport should use an upgrader to return this connection.
   */
  constructor (init: ConnectionInit) {
    const { remoteAddr, remotePeer, newStream, close, abort, getStreams } = init

    this.id = `${(parseInt(String(Math.random() * 1e9))).toString(36)}${Date.now()}`
    this.remoteAddr = remoteAddr
    this.remotePeer = remotePeer
    this.direction = init.direction
    this.status = 'open'
    this.timeline = init.timeline
    this.multiplexer = init.multiplexer
    this.encryption = init.encryption
    this.limits = init.limits
    this.log = init.logger.forComponent(`libp2p:connection:${this.direction}:${this.id}`)

    if (this.remoteAddr.getPeerId() == null) {
      this.remoteAddr = this.remoteAddr.encapsulate(`/p2p/${this.remotePeer}`)
    }

    this._newStream = newStream
    this._close = close
    this._abort = abort
    this._getStreams = getStreams
    this.tags = []
  }

  readonly [Symbol.toStringTag] = 'Connection'

  readonly [connectionSymbol] = true

  /**
   * Get all the streams of the muxer
   */
  get streams (): Stream[] {
    return this._getStreams()
  }

  /**
   * Create a new stream from this connection
   */
  async newStream (protocols: string | string[], options?: NewStreamOptions): Promise<Stream> {
    if (this.status === 'closing') {
      throw new ConnectionClosingError('the connection is being closed')
    }

    if (this.status === 'closed') {
      throw new ConnectionClosedError('the connection is closed')
    }

    if (!Array.isArray(protocols)) {
      protocols = [protocols]
    }

<<<<<<< HEAD
    if (this.transient && options?.runOnTransientConnection !== true) {
      throw new LimitedConnectionError('Cannot open protocol stream on transient connection')
=======
    if (this.limits != null && options?.runOnLimitedConnection !== true) {
      throw new CodeError('Cannot open protocol stream on limited connection', 'ERR_LIMITED_CONNECTION')
>>>>>>> 58ec62cb
    }

    const stream = await this._newStream(protocols, options)

    stream.direction = 'outbound'

    return stream
  }

  /**
   * Close the connection
   */
  async close (options: AbortOptions = {}): Promise<void> {
    if (this.status === 'closed' || this.status === 'closing') {
      return
    }

    this.log('closing connection to %a', this.remoteAddr)

    this.status = 'closing'

    if (options.signal == null) {
      const signal = AbortSignal.timeout(CLOSE_TIMEOUT)
      setMaxListeners(Infinity, signal)

      options = {
        ...options,
        signal
      }
    }

    try {
      this.log.trace('closing all streams')

      // close all streams gracefully - this can throw if we're not multiplexed
      await Promise.all(
        this.streams.map(async s => s.close(options))
      )

      this.log.trace('closing underlying transport')

      // close raw connection
      await this._close(options)

      this.log.trace('updating timeline with close time')

      this.status = 'closed'
      this.timeline.close = Date.now()
    } catch (err: any) {
      this.log.error('error encountered during graceful close of connection to %a', this.remoteAddr, err)
      this.abort(err)
    }
  }

  abort (err: Error): void {
    this.log.error('aborting connection to %a due to error', this.remoteAddr, err)

    this.status = 'closing'
    this.streams.forEach(s => { s.abort(err) })

    this.log.error('all streams aborted', this.streams.length)

    // Abort raw connection
    this._abort(err)

    this.timeline.close = Date.now()
    this.status = 'closed'
  }
}

export function createConnection (init: ConnectionInit): Connection {
  return new ConnectionImpl(init)
}<|MERGE_RESOLUTION|>--- conflicted
+++ resolved
@@ -1,10 +1,5 @@
-<<<<<<< HEAD
 import { connectionSymbol, setMaxListeners, LimitedConnectionError, ConnectionClosedError, ConnectionClosingError } from '@libp2p/interface'
-import type { AbortOptions, Logger, ComponentLogger, Direction, Connection, Stream, ConnectionTimeline, ConnectionStatus, NewStreamOptions, PeerId } from '@libp2p/interface'
-=======
-import { connectionSymbol, CodeError, setMaxListeners } from '@libp2p/interface'
 import type { AbortOptions, Logger, ComponentLogger, Direction, Connection, Stream, ConnectionTimeline, ConnectionStatus, NewStreamOptions, PeerId, ConnectionLimits } from '@libp2p/interface'
->>>>>>> 58ec62cb
 import type { Multiaddr } from '@multiformats/multiaddr'
 
 const CLOSE_TIMEOUT = 500
@@ -132,13 +127,8 @@
       protocols = [protocols]
     }
 
-<<<<<<< HEAD
-    if (this.transient && options?.runOnTransientConnection !== true) {
-      throw new LimitedConnectionError('Cannot open protocol stream on transient connection')
-=======
     if (this.limits != null && options?.runOnLimitedConnection !== true) {
-      throw new CodeError('Cannot open protocol stream on limited connection', 'ERR_LIMITED_CONNECTION')
->>>>>>> 58ec62cb
+      throw new LimitedConnectionError('Cannot open protocol stream on limited connection')
     }
 
     const stream = await this._newStream(protocols, options)
