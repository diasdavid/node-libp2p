--- conflicted
+++ resolved
@@ -407,16 +407,10 @@
       throw new CodeError('message was null or undefined', 'ERR_INVALID_MESSAGE')
     }
 
-<<<<<<< HEAD
-    const peer = {
-      addresses: message.listenAddrs.map(buf => ({
-=======
     const peer: PeerData = {}
 
     if (message.listenAddrs.length > 0) {
       peer.addresses = message.listenAddrs.map(buf => ({
-        isCertified: false,
->>>>>>> 025c082a
         multiaddr: multiaddr(buf)
       }))
     }
