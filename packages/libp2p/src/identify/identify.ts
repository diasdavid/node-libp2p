--- conflicted
+++ resolved
@@ -22,7 +22,8 @@
   MAX_IDENTIFY_MESSAGE_SIZE,
   TIMEOUT,
   MAX_PUSH_OUTGOING_STREAMS,
-  MAX_OBSERVED_ADDRESSES
+  MAX_OBSERVED_ADDRESSES,
+  RUN_ON_TRANSIENT_CONNECTION
 } from './consts.js'
 import { Identify } from './pb/message.js'
 import type { IdentifyService, IdentifyServiceComponents, IdentifyServiceInit } from './index.js'
@@ -38,27 +39,6 @@
 
 const log = logger('libp2p:identify')
 
-<<<<<<< HEAD
-=======
-// https://github.com/libp2p/go-libp2p/blob/8d2e54e1637041d5cf4fac1e531287560bd1f4ac/p2p/protocol/identify/id.go#L52
-const MAX_IDENTIFY_MESSAGE_SIZE = 1024 * 8
-
-const defaultValues = {
-  protocolPrefix: 'ipfs',
-  agentVersion: AGENT_VERSION,
-  // https://github.com/libp2p/go-libp2p/blob/8d2e54e1637041d5cf4fac1e531287560bd1f4ac/p2p/protocol/identify/id.go#L48
-  timeout: 60000,
-  maxInboundStreams: 1,
-  maxOutboundStreams: 1,
-  maxPushIncomingStreams: 1,
-  maxPushOutgoingStreams: 1,
-  maxObservedAddresses: 10,
-  maxIdentifyMessageSize: 8192,
-  runOnConnectionOpen: true,
-  runOnTransientConnection: true
-}
-
->>>>>>> 72e81dc1
 export class DefaultIdentifyService implements Startable, IdentifyService {
   private readonly identifyProtocolStr: string
   private readonly identifyPushProtocolStr: string
@@ -92,7 +72,6 @@
     this.connectionManager = components.connectionManager
     this.events = components.events
 
-<<<<<<< HEAD
     this.identifyProtocolStr = `/${init.protocolPrefix}/${MULTICODEC_IDENTIFY_PROTOCOL_NAME}/${MULTICODEC_IDENTIFY_PROTOCOL_VERSION}`
     this.identifyPushProtocolStr = `/${init.protocolPrefix}/${MULTICODEC_IDENTIFY_PUSH_PROTOCOL_NAME}/${MULTICODEC_IDENTIFY_PUSH_PROTOCOL_VERSION}`
     this.timeout = init.timeout ?? TIMEOUT
@@ -102,18 +81,8 @@
     this.maxPushOutgoingStreams = init.maxPushOutgoingStreams ?? MAX_PUSH_OUTGOING_STREAMS
     this.maxIdentifyMessageSize = init.maxIdentifyMessageSize ?? MAX_IDENTIFY_MESSAGE_SIZE
     this.maxObservedAddresses = init.maxObservedAddresses ?? MAX_OBSERVED_ADDRESSES
-=======
-    this.identifyProtocolStr = `/${init.protocolPrefix ?? defaultValues.protocolPrefix}/${MULTICODEC_IDENTIFY_PROTOCOL_NAME}/${MULTICODEC_IDENTIFY_PROTOCOL_VERSION}`
-    this.identifyPushProtocolStr = `/${init.protocolPrefix ?? defaultValues.protocolPrefix}/${MULTICODEC_IDENTIFY_PUSH_PROTOCOL_NAME}/${MULTICODEC_IDENTIFY_PUSH_PROTOCOL_VERSION}`
-    this.timeout = init.timeout ?? defaultValues.timeout
-    this.maxInboundStreams = init.maxInboundStreams ?? defaultValues.maxInboundStreams
-    this.maxOutboundStreams = init.maxOutboundStreams ?? defaultValues.maxOutboundStreams
-    this.maxPushIncomingStreams = init.maxPushIncomingStreams ?? defaultValues.maxPushIncomingStreams
-    this.maxPushOutgoingStreams = init.maxPushOutgoingStreams ?? defaultValues.maxPushOutgoingStreams
-    this.maxIdentifyMessageSize = init.maxIdentifyMessageSize ?? defaultValues.maxIdentifyMessageSize
-    this.maxObservedAddresses = init.maxObservedAddresses ?? defaultValues.maxObservedAddresses
-    this.runOnTransientConnection = init.runOnTransientConnection ?? defaultValues.runOnTransientConnection
->>>>>>> 72e81dc1
+    this.runOnTransientConnection = init.runOnTransientConnection ?? RUN_ON_TRANSIENT_CONNECTION
+
 
     // Store self host metadata
     this.host = {
