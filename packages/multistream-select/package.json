{
  "name": "@libp2p/multistream-select",
  "version": "5.1.15",
  "description": "JavaScript implementation of multistream-select",
  "license": "Apache-2.0 OR MIT",
  "homepage": "https://github.com/libp2p/js-libp2p/tree/main/packages/multistream-select#readme",
  "repository": {
    "type": "git",
    "url": "git+https://github.com/libp2p/js-libp2p.git"
  },
  "bugs": {
    "url": "https://github.com/libp2p/js-libp2p/issues"
  },
  "publishConfig": {
    "access": "public",
    "provenance": true
  },
  "keywords": [
    "ipfs",
    "libp2p",
    "multistream",
    "protocol",
    "stream"
  ],
  "type": "module",
  "types": "./dist/src/index.d.ts",
  "files": [
    "src",
    "dist",
    "!dist/test",
    "!**/*.tsbuildinfo"
  ],
  "exports": {
    ".": {
      "types": "./dist/src/index.d.ts",
      "import": "./dist/src/index.js"
    }
  },
  "eslintConfig": {
    "extends": "ipfs",
    "parserOptions": {
      "project": true,
      "sourceType": "module"
    }
  },
  "scripts": {
    "clean": "aegir clean",
    "lint": "aegir lint",
    "dep-check": "aegir dep-check",
    "doc-check": "aegir doc-check",
    "build": "aegir build",
    "test": "aegir test",
    "test:chrome": "aegir test -t browser --cov",
    "test:chrome-webworker": "aegir test -t webworker",
    "test:firefox": "aegir test -t browser -- --browser firefox",
    "test:firefox-webworker": "aegir test -t webworker -- --browser firefox",
    "test:node": "aegir test -t node --cov",
    "test:electron-main": "aegir test -t electron-main"
  },
  "dependencies": {
    "@libp2p/interface": "^1.6.2",
    "it-length-prefixed": "^9.0.4",
    "it-length-prefixed-stream": "^1.1.7",
    "it-stream-types": "^2.0.1",
    "p-defer": "^4.0.1",
    "race-signal": "^1.0.2",
    "uint8-varint": "^2.0.4",
    "uint8arraylist": "^2.4.8",
    "uint8arrays": "^5.1.0"
  },
  "devDependencies": {
<<<<<<< HEAD
    "@libp2p/logger": "^4.0.17",
    "aegir": "^44.0.1",
=======
    "@libp2p/logger": "^4.0.18",
    "aegir": "^43.0.1",
>>>>>>> 4c755757
    "iso-random-stream": "^2.0.2",
    "it-all": "^3.0.6",
    "it-drain": "^3.0.7",
    "it-pair": "^2.0.6",
    "it-pipe": "^3.0.1",
    "p-timeout": "^6.1.2"
  },
  "sideEffects": false
}<|MERGE_RESOLUTION|>--- conflicted
+++ resolved
@@ -69,13 +69,8 @@
     "uint8arrays": "^5.1.0"
   },
   "devDependencies": {
-<<<<<<< HEAD
-    "@libp2p/logger": "^4.0.17",
+    "@libp2p/logger": "^4.0.18",
     "aegir": "^44.0.1",
-=======
-    "@libp2p/logger": "^4.0.18",
-    "aegir": "^43.0.1",
->>>>>>> 4c755757
     "iso-random-stream": "^2.0.2",
     "it-all": "^3.0.6",
     "it-drain": "^3.0.7",
