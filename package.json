--- conflicted
+++ resolved
@@ -39,11 +39,7 @@
   "dependencies": {
     "async": "^2.6.0",
     "libp2p-ping": "~0.6.0",
-<<<<<<< HEAD
     "libp2p-swarm": "~0.33.2",
-=======
-    "libp2p-swarm": "~0.33.1",
->>>>>>> 38a68a01
     "mafmt": "^3.0.2",
     "multiaddr": "^3.0.1",
     "peer-book": "~0.5.1",
@@ -51,11 +47,7 @@
     "peer-info": "~0.11.1"
   },
   "devDependencies": {
-<<<<<<< HEAD
     "aegir": "^12.2.0",
-=======
-    "aegir": "^12.1.3",
->>>>>>> 38a68a01
     "chai": "^4.1.2",
     "cids": "~0.5.2",
     "dirty-chai": "^2.0.1",
