{
  "name": "js-libp2p-webrtc",
  "version": "1.0.0",
  "description": "Dial peer using webrtc",
  "main": "index.js",
  "author": "",
  "license": "Apache-2.0 or MIT",
  "type": "module",
  "scripts": {
    "build": "aegir build",
    "clean": "rm -rfv node_modules dist *.lock *-lock.json ",
<<<<<<< HEAD
    "test": "aegir test",
    "test:browser": "aegir test --target browser",
=======
    "test": "aegir test --target browser",
>>>>>>> cac0f86f
    "format": "prettier --write src/*.ts"
  },
  "devDependencies": {
    "@libp2p/interface-mocks": "^4.0.1",
    "@types/uuid": "^8.3.4",
    "@typescript-eslint/parser": "^5.32.0",
    "aegir": "^37.4.6",
    "it-all": "^1.0.6",
    "it-first": "^1.0.7",
    "prettier": "^2.7.1",
<<<<<<< HEAD
    "rtc": "^3.4.0",
    "typescript": "^4.7.4"
=======
    "typescript": "^4.7.4",
    "uint8arrays": "^3.1.0"
>>>>>>> cac0f86f
  },
  "dependencies": {
    "@chainsafe/libp2p-noise": "^8.0.0",
    "@libp2p/components": "^2.0.3",
    "@libp2p/interface-connection": "^3.0.1",
<<<<<<< HEAD
=======
    "@libp2p/interface-registrar": "^2.0.3",
>>>>>>> cac0f86f
    "@libp2p/interface-transport": "^1.0.3",
    "@libp2p/interfaces": "^3.0.3",
    "@libp2p/logger": "^2.0.0",
    "@libp2p/multistream-select": "^3.0.0",
    "@libp2p/peer-id": "^1.1.15",
    "abortable-iterator": "^4.0.2",
    "it-merge": "^1.0.4",
    "p-defer": "^4.0.0",
    "socket.io-client": "^4.1.2",
    "timeout-abort-controller": "^3.0.0",
    "uuid": "^8.3.2"
  }
}<|MERGE_RESOLUTION|>--- conflicted
+++ resolved
@@ -9,12 +9,8 @@
   "scripts": {
     "build": "aegir build",
     "clean": "rm -rfv node_modules dist *.lock *-lock.json ",
-<<<<<<< HEAD
     "test": "aegir test",
     "test:browser": "aegir test --target browser",
-=======
-    "test": "aegir test --target browser",
->>>>>>> cac0f86f
     "format": "prettier --write src/*.ts"
   },
   "devDependencies": {
@@ -25,22 +21,14 @@
     "it-all": "^1.0.6",
     "it-first": "^1.0.7",
     "prettier": "^2.7.1",
-<<<<<<< HEAD
-    "rtc": "^3.4.0",
-    "typescript": "^4.7.4"
-=======
     "typescript": "^4.7.4",
     "uint8arrays": "^3.1.0"
->>>>>>> cac0f86f
   },
   "dependencies": {
     "@chainsafe/libp2p-noise": "^8.0.0",
     "@libp2p/components": "^2.0.3",
     "@libp2p/interface-connection": "^3.0.1",
-<<<<<<< HEAD
-=======
     "@libp2p/interface-registrar": "^2.0.3",
->>>>>>> cac0f86f
     "@libp2p/interface-transport": "^1.0.3",
     "@libp2p/interfaces": "^3.0.3",
     "@libp2p/logger": "^2.0.0",
