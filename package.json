--- conflicted
+++ resolved
@@ -115,13 +115,8 @@
     "@libp2p/interface-peer-store": "^1.2.2",
     "@libp2p/interface-pubsub": "^2.1.0",
     "@libp2p/interface-registrar": "^2.0.3",
-<<<<<<< HEAD
     "@libp2p/interface-stream-muxer": "^3.0.0",
     "@libp2p/interface-transport": "^2.0.0",
-=======
-    "@libp2p/interface-stream-muxer": "^2.0.2",
-    "@libp2p/interface-transport": "^1.0.4",
->>>>>>> c185ef54
     "@libp2p/interfaces": "^3.0.3",
     "@libp2p/logger": "^2.0.1",
     "@libp2p/multistream-select": "^3.0.0",
