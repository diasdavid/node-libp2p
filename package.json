{
  "name": "libp2p",
  "version": "0.42.2",
  "description": "JavaScript implementation of libp2p, a modular peer to peer network stack",
  "license": "Apache-2.0 OR MIT",
  "homepage": "https://github.com/libp2p/js-libp2p#readme",
  "repository": {
    "type": "git",
    "url": "git+https://github.com/libp2p/js-libp2p.git"
  },
  "bugs": {
    "url": "https://github.com/libp2p/js-libp2p/issues"
  },
  "keywords": [
    "IPFS",
    "libp2p",
    "network",
    "p2p",
    "peer",
    "peer-to-peer"
  ],
  "engines": {
    "node": ">=16.0.0",
    "npm": ">=7.0.0"
  },
  "type": "module",
  "types": "./dist/src/index.d.ts",
  "typesVersions": {
    "*": {
      "*": [
        "*",
        "dist/*",
        "dist/src/*",
        "dist/src/*/index"
      ],
      "src/*": [
        "*",
        "dist/*",
        "dist/src/*",
        "dist/src/*/index"
      ]
    }
  },
  "files": [
    "src",
    "dist",
    "!dist/test",
    "!**/*.tsbuildinfo"
  ],
  "exports": {
    ".": {
      "types": "./dist/src/index.d.ts",
      "import": "./dist/src/index.js"
    },
    "./circuit-relay": {
      "types": "./dist/src/circuit/index.d.ts",
      "import": "./dist/src/circuit/index.js"
    },
    "./insecure": {
      "types": "./dist/src/insecure/index.d.ts",
      "import": "./dist/src/insecure/index.js"
    },
    "./pnet": {
      "types": "./dist/src/pnet/index.d.ts",
      "import": "./dist/src/pnet/index.js"
    }
  },
  "eslintConfig": {
    "extends": "ipfs",
    "parserOptions": {
      "sourceType": "module"
    },
    "ignorePatterns": [
      "!.aegir.js",
      "test/ts-use",
      "*.d.ts"
    ]
  },
  "scripts": {
    "clean": "aegir clean",
    "lint": "aegir lint",
    "dep-check": "aegir dep-check",
    "prepublishOnly": "node scripts/update-version.js",
    "build": "aegir build",
    "docs": "aegir docs",
    "generate": "run-s generate:proto:*",
    "generate:proto:autonat": "protons ./src/autonat/pb/index.proto",
    "generate:proto:circuit": "protons ./src/circuit/pb/index.proto",
    "generate:proto:fetch": "protons ./src/fetch/pb/proto.proto",
    "generate:proto:identify": "protons ./src/identify/pb/message.proto",
    "generate:proto:plaintext": "protons ./src/insecure/pb/proto.proto",
    "test": "aegir test",
    "test:node": "aegir test -t node -f \"./dist/test/**/*.{node,spec}.js\" --cov",
    "test:chrome": "aegir test -t browser -f \"./dist/test/**/*.spec.js\" --cov",
    "test:chrome-webworker": "aegir test -t webworker -f \"./dist/test/**/*.spec.js\"",
    "test:firefox": "aegir test -t browser -f \"./dist/test/**/*.spec.js\" -- --browser firefox",
    "test:firefox-webworker": "aegir test -t webworker -f \"./dist/test/**/*.spec.js\" -- --browser firefox",
    "test:examples": "cd examples && npm run test:all",
    "test:interop": "aegir test -t node -f dist/test/interop.js"
  },
  "dependencies": {
    "@achingbrain/nat-port-mapper": "^1.0.3",
    "@libp2p/crypto": "^1.0.4",
    "@libp2p/interface-address-manager": "^2.0.0",
    "@libp2p/interface-connection": "^3.0.2",
    "@libp2p/interface-connection-encrypter": "^3.0.1",
    "@libp2p/interface-connection-gater": "^1.0.0",
    "@libp2p/interface-connection-manager": "^1.1.1",
    "@libp2p/interface-content-routing": "^2.0.0",
    "@libp2p/interface-dht": "^2.0.0",
    "@libp2p/interface-keychain": "^2.0.4",
    "@libp2p/interface-libp2p": "^1.0.0",
    "@libp2p/interface-metrics": "^4.0.0",
    "@libp2p/interface-peer-discovery": "^1.0.1",
    "@libp2p/interface-peer-id": "^2.0.1",
    "@libp2p/interface-peer-info": "^1.0.3",
    "@libp2p/interface-peer-routing": "^1.0.1",
    "@libp2p/interface-peer-store": "^1.2.2",
    "@libp2p/interface-pubsub": "^3.0.0",
    "@libp2p/interface-record": "^2.0.6",
    "@libp2p/interface-registrar": "^2.0.3",
    "@libp2p/interface-stream-muxer": "^3.0.0",
    "@libp2p/interface-transport": "^2.1.0",
    "@libp2p/interfaces": "^3.0.3",
    "@libp2p/keychain": "^2.0.0",
    "@libp2p/logger": "^2.0.1",
    "@libp2p/multistream-select": "^3.0.0",
    "@libp2p/peer-collections": "^3.0.0",
    "@libp2p/peer-id": "^2.0.0",
    "@libp2p/peer-id-factory": "^2.0.0",
    "@libp2p/peer-record": "^5.0.0",
    "@libp2p/peer-store": "^7.0.0",
    "@libp2p/topology": "^4.0.1",
    "@libp2p/tracked-map": "^3.0.0",
    "@libp2p/utils": "^3.0.2",
    "@multiformats/mafmt": "^11.0.2",
    "@multiformats/multiaddr": "^11.0.0",
    "abortable-iterator": "^4.0.2",
    "any-signal": "^3.0.0",
    "datastore-core": "^9.0.0",
    "err-code": "^3.0.1",
    "interface-datastore": "^8.0.0",
    "it-all": "^2.0.0",
    "it-drain": "^2.0.0",
    "it-filter": "^2.0.0",
    "it-first": "^2.0.0",
    "it-parallel": "^3.0.0",
    "it-handshake": "^4.1.2",
    "it-length-prefixed": "^8.0.2",
    "it-map": "^2.0.0",
    "it-merge": "^2.0.0",
    "it-pair": "^2.0.2",
    "it-pb-stream": "^3.2.0",
    "it-pipe": "^2.0.3",
    "it-stream-types": "^1.0.4",
    "merge-options": "^3.0.4",
    "multiformats": "^11.0.0",
    "p-defer": "^4.0.0",
    "p-fifo": "^1.0.0",
    "p-queue": "^7.3.4",
    "p-retry": "^5.0.0",
    "private-ip": "^3.0.0",
    "protons-runtime": "^5.0.0",
    "rate-limiter-flexible": "^2.3.11",
    "retimer": "^3.0.0",
    "set-delayed-interval": "^1.0.0",
    "timeout-abort-controller": "^3.0.0",
    "uint8arraylist": "^2.3.2",
    "uint8arrays": "^4.0.2",
    "wherearewe": "^2.0.0",
    "xsalsa20": "^1.1.0"
  },
  "devDependencies": {
    "@chainsafe/libp2p-gossipsub": "^6.2.0",
    "@chainsafe/libp2p-noise": "^11.0.0",
    "@chainsafe/libp2p-yamux": "^3.0.3",
    "@libp2p/bootstrap": "^6.0.0",
    "@libp2p/daemon-client": "^5.0.0",
    "@libp2p/daemon-server": "^4.1.0",
    "@libp2p/floodsub": "^6.0.0",
    "@libp2p/interface-compliance-tests": "^3.0.2",
    "@libp2p/interface-connection-compliance-tests": "^2.0.3",
    "@libp2p/interface-connection-encrypter-compliance-tests": "^4.0.0",
    "@libp2p/interface-mocks": "^9.0.0",
    "@libp2p/interop": "^7.0.0",
    "@libp2p/kad-dht": "^8.0.0",
    "@libp2p/mdns": "^7.0.0",
    "@libp2p/mplex": "^7.0.0",
    "@libp2p/pubsub": "^6.0.0",
    "@libp2p/tcp": "^6.0.0",
    "@libp2p/websockets": "^5.0.0",
    "@types/p-fifo": "^1.0.0",
    "@types/varint": "^6.0.0",
    "@types/xsalsa20": "^1.1.0",
    "aegir": "^38.1.7",
    "cborg": "^1.8.1",
    "delay": "^5.0.0",
    "execa": "^7.0.0",
    "go-libp2p": "^1.0.1",
    "it-pushable": "^3.0.0",
    "it-to-buffer": "^3.0.1",
    "npm-run-all": "^4.1.5",
    "p-event": "^5.0.1",
    "p-times": "^4.0.0",
    "p-wait-for": "^5.0.0",
<<<<<<< HEAD
    "protons": "^7.0.2",
=======
>>>>>>> 064035eb
    "sinon": "^15.0.1",
    "sinon-ts": "^1.0.0"
  },
  "browser": {
    "nat-api": false
  }
}<|MERGE_RESOLUTION|>--- conflicted
+++ resolved
@@ -79,7 +79,7 @@
   "scripts": {
     "clean": "aegir clean",
     "lint": "aegir lint",
-    "dep-check": "aegir dep-check",
+    "dep-check": "aegir dep-check -i protons",
     "prepublishOnly": "node scripts/update-version.js",
     "build": "aegir build",
     "docs": "aegir docs",
@@ -203,10 +203,7 @@
     "p-event": "^5.0.1",
     "p-times": "^4.0.0",
     "p-wait-for": "^5.0.0",
-<<<<<<< HEAD
     "protons": "^7.0.2",
-=======
->>>>>>> 064035eb
     "sinon": "^15.0.1",
     "sinon-ts": "^1.0.0"
   },
