'use strict'

const debug = require('debug')
const log = Object.assign(debug('libp2p:peer-routing'), {
  error: debug('libp2p:peer-routing:err')
})
const errCode = require('err-code')
const errors = require('./errors')
const {
  storeAddresses,
  uniquePeers,
  requirePeers
} = require('./content-routing/utils')
const { TimeoutController } = require('timeout-abort-controller')

const merge = require('it-merge')
const { pipe } = require('it-pipe')
const first = require('it-first')
const drain = require('it-drain')
const filter = require('it-filter')
const {
  setDelayedInterval,
  clearDelayedInterval
// @ts-ignore module with no types
} = require('set-delayed-interval')
const { DHTPeerRouting } = require('./dht/dht-peer-routing')
// @ts-expect-error setMaxListeners is missing from the types
const { setMaxListeners } = require('events')

/**
 * @typedef {import('peer-id')} PeerId
 * @typedef {import('multiaddr').Multiaddr} Multiaddr
 * @typedef {import('libp2p-interfaces/src/peer-routing/types').PeerRouting} PeerRoutingModule
 */

/**
 * @typedef {Object} RefreshManagerOptions
 * @property {boolean} [enabled = true] - Whether to enable the Refresh manager
 * @property {number} [bootDelay = 6e5] - Boot delay to start the Refresh Manager (in ms)
 * @property {number} [interval = 10e3] - Interval between each Refresh Manager run (in ms)
 * @property {number} [timeout = 10e3] - How long to let each refresh run (in ms)
 *
 * @typedef {Object} PeerRoutingOptions
 * @property {RefreshManagerOptions} [refreshManager]
 */

class PeerRouting {
  /**
   * @class
   * @param {import('./')} libp2p
   */
  constructor (libp2p) {
    this._peerId = libp2p.peerId
    this._peerStore = libp2p.peerStore
    /** @type {PeerRoutingModule[]} */
    this._routers = libp2p._modules.peerRouting || []

    // If we have the dht, add it to the available peer routers
    if (libp2p._dht && libp2p._config.dht.enabled) {
      this._routers.push(new DHTPeerRouting(libp2p._dht))
    }

    this._refreshManagerOptions = libp2p._options.peerRouting.refreshManager

    this._findClosestPeersTask = this._findClosestPeersTask.bind(this)
  }

  /**
   * Start peer routing service.
   */
  start () {
    if (!this._routers.length || this._timeoutId || !this._refreshManagerOptions.enabled) {
      return
    }

    this._timeoutId = setDelayedInterval(
      this._findClosestPeersTask, this._refreshManagerOptions.interval, this._refreshManagerOptions.bootDelay
    )
  }

  /**
   * Recurrent task to find closest peers and add their addresses to the Address Book.
   */
  async _findClosestPeersTask () {
    try {
      // nb getClosestPeers adds the addresses to the address book
      await drain(this.getClosestPeers(this._peerId.id, { timeout: this._refreshManagerOptions.timeout || 10e3 }))
    } catch (/** @type {any} */ err) {
      log.error(err)
    }
  }

  /**
   * Stop peer routing service.
   */
  stop () {
    clearDelayedInterval(this._timeoutId)
  }

  /**
   * Iterates over all peer routers in parallel to find the given peer.
   *
   * @param {PeerId} id - The id of the peer to find
   * @param {object} [options]
   * @param {number} [options.timeout] - How long the query should run
   * @returns {Promise<{ id: PeerId, multiaddrs: Multiaddr[] }>}
   */
  async findPeer (id, options) { // eslint-disable-line require-await
    if (!this._routers.length) {
      throw errCode(new Error('No peer routers available'), errors.codes.ERR_NO_ROUTERS_AVAILABLE)
    }

    if (id.toB58String() === this._peerId.toB58String()) {
      throw errCode(new Error('Should not try to find self'), errors.codes.ERR_FIND_SELF)
    }

    const output = await pipe(
      merge(
        ...this._routers.map(router => (async function * () {
          try {
            yield await router.findPeer(id, options)
          } catch (err) {
<<<<<<< HEAD
            yield
=======
            log.error(err)
>>>>>>> 0a485d07
          }
        })())
      ),
      (source) => filter(source, Boolean),
      (source) => storeAddresses(source, this._peerStore),
      (source) => first(source)
    )

    if (output) {
      return output
    }

    throw errCode(new Error(errors.messages.NOT_FOUND), errors.codes.ERR_NOT_FOUND)
  }

  /**
   * Attempt to find the closest peers on the network to the given key.
   *
   * @param {Uint8Array} key - A CID like key
   * @param {Object} [options]
   * @param {number} [options.timeout=30e3] - How long the query can take
   * @param {AbortSignal} [options.signal] - An AbortSignal to abort the request
   * @returns {AsyncIterable<{ id: PeerId, multiaddrs: Multiaddr[] }>}
   */
  async * getClosestPeers (key, options = { timeout: 30e3 }) {
    if (!this._routers.length) {
      throw errCode(new Error('No peer routers available'), errors.codes.ERR_NO_ROUTERS_AVAILABLE)
    }

    if (options.timeout) {
      const controller = new TimeoutController(options.timeout)
      // this controller will potentially be used while dialing lots of
      // peers so prevent MaxListenersExceededWarning appearing in the console
      setMaxListeners && setMaxListeners(Infinity, controller.signal)

      options.signal = controller.signal
    }

    yield * pipe(
      merge(
        ...this._routers.map(router => router.getClosestPeers(key, options))
      ),
      (source) => storeAddresses(source, this._peerStore),
      (source) => uniquePeers(source),
      (source) => requirePeers(source)
    )
  }
}

module.exports = PeerRouting<|MERGE_RESOLUTION|>--- conflicted
+++ resolved
@@ -120,11 +120,7 @@
           try {
             yield await router.findPeer(id, options)
           } catch (err) {
-<<<<<<< HEAD
-            yield
-=======
             log.error(err)
->>>>>>> 0a485d07
           }
         })())
       ),
