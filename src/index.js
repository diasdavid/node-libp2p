--- conflicted
+++ resolved
@@ -111,11 +111,7 @@
  * @property {KeychainOptions & import('./keychain/index').KeychainOptions} [keychain]
  * @property {MetricsOptions & import('./metrics').MetricsOptions} [metrics]
  * @property {import('./peer-routing').PeerRoutingOptions} [peerRouting]
-<<<<<<< HEAD
  * @property {PeerStoreOptions} [peerStore]
-=======
- * @property {PeerStoreOptions & PersistentPeerStoreOptions} [peerStore]
->>>>>>> bbdd559a
  * @property {import('./transport-manager').TransportManagerOptions} [transportManager]
  * @property {Libp2pConfig} [config]
  *
@@ -166,13 +162,6 @@
     this.peerId = this._options.peerId
     this.datastore = this._options.datastore
 
-<<<<<<< HEAD
-    /** @type {import('./peer-store/types').PeerStore} */
-    this.peerStore = new PeerStore({
-      peerId: this.peerId,
-      datastore: (this.datastore && this._options.peerStore.persistence) ? this.datastore : new MemoryDatastore()
-    })
-=======
     // Create Metrics
     if (this._options.metrics.enabled) {
       const metrics = new Metrics({
@@ -182,14 +171,11 @@
       this.metrics = metrics
     }
 
-    this.peerStore = (this.datastore && this._options.peerStore.persistence)
-      ? new PersistentPeerStore({
-        peerId: this.peerId,
-        datastore: this.datastore,
-        ...this._options.peerStore
-      })
-      : new PeerStore({ peerId: this.peerId })
->>>>>>> bbdd559a
+    /** @type {import('./peer-store/types').PeerStore} */
+    this.peerStore = new PeerStore({
+      peerId: this.peerId,
+      datastore: (this.datastore && this._options.peerStore.persistence) ? this.datastore : new MemoryDatastore()
+    })
 
     // Addresses {listen, announce, noAnnounce}
     this.addresses = this._options.addresses
