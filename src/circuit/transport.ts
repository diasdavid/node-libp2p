--- conflicted
+++ resolved
@@ -4,13 +4,7 @@
 import { logger } from '@libp2p/logger'
 import createError from 'err-code'
 import * as mafmt from '@multiformats/mafmt'
-<<<<<<< HEAD
-import { Multiaddr } from '@multiformats/multiaddr'
-=======
-import type { Multiaddr } from '@multiformats/multiaddr'
 import { multiaddr } from '@multiformats/multiaddr'
-import { CircuitRelay as CircuitPB } from './pb/index.js'
->>>>>>> c185ef54
 import { codes } from '../errors.js'
 import { streamToMaConnection } from '@libp2p/utils/stream-to-ma-conn'
 import { RELAY_V2_HOP_CODEC, RELAY_V1_CODEC, RELAY_V2_STOP_CODEC } from './multicodec.js'
@@ -30,12 +24,8 @@
 import { TimeoutController } from 'timeout-abort-controller'
 import type { RelayConfig } from '../index.js'
 import { setMaxListeners } from 'events'
-<<<<<<< HEAD
 import { abortableDuplex } from 'abortable-iterator'
-=======
-import type { Uint8ArrayList } from 'uint8arraylist'
-import type { Duplex } from 'it-stream-types'
->>>>>>> c185ef54
+import type { Multiaddr } from '@multiformats/multiaddr'
 
 const log = logger('libp2p:circuit')
 
@@ -132,31 +122,11 @@
         return
       }
 
-<<<<<<< HEAD
       switch (request.type) {
         case CircuitV1.CircuitRelay.Type.CAN_HOP:
         case CircuitV1.CircuitRelay.Type.HOP: {
           log('received circuit v1 hop request from %p', connection.remotePeer)
           CircuitV1Handler.handleCircuitV1Error(streamHandler, CircuitV1.CircuitRelay.Status.HOP_CANT_SPEAK_RELAY)
-=======
-      let virtualConnection: Duplex<Uint8ArrayList, Uint8ArrayList | Uint8Array> | undefined
-
-      switch (request.type) {
-        case CircuitPB.Type.CAN_HOP: {
-          log('received CAN_HOP request from %p', connection.remotePeer)
-          await handleCanHop({ circuit: this, connection, streamHandler })
-          break
-        }
-        case CircuitPB.Type.HOP: {
-          log('received HOP request from %p', connection.remotePeer)
-          await handleHop({
-            connection,
-            request,
-            streamHandler,
-            circuit: this,
-            connectionManager: this.components.getConnectionManager()
-          })
->>>>>>> c185ef54
           break
         }
         case CircuitV1.CircuitRelay.Type.STOP: {
@@ -174,7 +144,6 @@
     }
   }
 
-<<<<<<< HEAD
   async _onV2ProtocolHop ({ connection, stream }: IncomingStreamData) {
     log('received circuit v2 hop protocol stream from %s', connection.remotePeer)
     const controller = new TimeoutController(this._init.hop.timeout)
@@ -183,20 +152,6 @@
       // fails on node < 15.4
       setMaxListeners?.(Infinity, controller.signal)
     } catch {}
-=======
-      if (virtualConnection != null) {
-        const remoteAddr = connection.remoteAddr
-          .encapsulate('/p2p-circuit')
-          .encapsulate(multiaddr(request.dstPeer?.addrs[0]))
-        const localAddr = multiaddr(request.srcPeer?.addrs[0])
-        const maConn = streamToMaConnection({
-          stream: virtualConnection,
-          remoteAddr,
-          localAddr
-        })
-        const type = request.type === CircuitPB.Type.HOP ? 'relay' : 'inbound'
-        log('new %s connection %s', type, maConn.remoteAddr)
->>>>>>> c185ef54
 
     try {
       const source = abortableDuplex(stream, controller.signal)
@@ -242,7 +197,7 @@
     })
 
     if (mStream !== null && mStream !== undefined) {
-      const remoteAddr = new Multiaddr(request.peer?.addrs?.[0])
+      const remoteAddr = multiaddr(request.peer?.addrs?.[0])
       const localAddr = this.components.getTransportManager().getAddrs()[0]
       const maConn = streamToMaConnection({
         stream: mStream,
@@ -287,7 +242,6 @@
     }
 
     try {
-<<<<<<< HEAD
       const stream = await relayConnection.newStream([RELAY_V2_HOP_CODEC, RELAY_V1_CODEC])
 
       switch (stream.stat.protocol) {
@@ -335,22 +289,7 @@
         },
         dstPeer: {
           id: destinationPeer.toBytes(),
-          addrs: [new Multiaddr(destinationAddr).bytes]
-=======
-      const virtualConnection = await hop({
-        ...options,
-        connection: relayConnection,
-        request: {
-          type: CircuitPB.Type.HOP,
-          srcPeer: {
-            id: this.components.getPeerId().toBytes(),
-            addrs: this.components.getAddressManager().getAddresses().map(addr => addr.bytes)
-          },
-          dstPeer: {
-            id: destinationPeer.toBytes(),
-            addrs: [multiaddr(destinationAddr).bytes]
-          }
->>>>>>> c185ef54
+          addrs: [multiaddr(destinationAddr).bytes]
         }
       }
     })
@@ -379,7 +318,7 @@
         type: CircuitV2.HopMessage.Type.CONNECT,
         peer: {
           id: destinationPeer.toBytes(),
-          addrs: [new Multiaddr(destinationAddr).bytes]
+          addrs: [multiaddr(destinationAddr).bytes]
         }
       }))
 
