--- conflicted
+++ resolved
@@ -14,11 +14,6 @@
   optional Reservation reservation = 3;
   optional Limit limit = 4;
 
-<<<<<<< HEAD
-  message Peer {
-    bytes id = 1;    // peer id
-    repeated bytes addrs = 2; // peer's known addresses
-=======
   optional Status status = 5;
 }
 
@@ -26,7 +21,6 @@
   enum Type {
     CONNECT = 0;
     STATUS = 1;
->>>>>>> 064035eb
   }
 
   // the presence of this field is enforced at application level
