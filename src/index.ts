--- conflicted
+++ resolved
@@ -35,9 +35,7 @@
 import type { PeerInfo } from '@libp2p/interface-peer-info'
 import type { PingServiceInit } from './ping/index.js'
 import type { FetchServiceInit } from './fetch/index.js'
-<<<<<<< HEAD
 import type { AutonatServiceInit } from './autonat/index.js'
-=======
 import type { Components } from './components.js'
 import type { Libp2p } from '@libp2p/interface-libp2p'
 import type { KeyChainInit } from '@libp2p/keychain'
@@ -45,7 +43,6 @@
 import type { AddressManagerInit } from './address-manager/index.js'
 import type { PeerRoutingInit } from './peer-routing.js'
 import type { ConnectionManagerInit } from './connection-manager/index.js'
->>>>>>> e12202e9
 
 /**
  * For Libp2p configurations and modules details read the [Configuration Document](./CONFIGURATION.md).
@@ -82,71 +79,48 @@
    * An in-memory datastore will be used if one is not provided.
    */
   datastore: Datastore
-<<<<<<< HEAD
-  metrics: MetricsInit
+
+  /**
+   * libp2p PeerStore configuration
+   */
   peerStore: PeerStoreInit
-  peerRouting: PeerRoutingConfig
-  keychain: KeychainConfig
-  nat: NatManagerConfig
+
+  /**
+   * libp2p Peer routing service configuration
+   */
+  peerRouting: PeerRoutingInit
+
+  /**
+   * keychain configuration
+   */
+  keychain: KeyChainInit
+
+  /**
+   * The NAT manager controls uPNP hole punching
+   */
+  nat: NatManagerInit
+
+  /**
+   * If configured as a relay this node will relay certain
+   * types of traffic for other peers
+   */
   relay: RelayConfig
+
+  /**
+   * libp2p identify protocol options
+   */
   identify: IdentifyServiceInit
+
+  /**
+   * libp2p ping protocol options
+   */
   ping: PingServiceInit
+
+  /**
+   * libp2p fetch protocol options
+   */
   fetch: FetchServiceInit
   autonat: AutonatServiceInit
-
-  transports: Transport[]
-  streamMuxers?: StreamMuxerFactory[]
-  connectionEncryption?: ConnectionEncrypter[]
-  peerDiscovery?: PeerDiscovery[]
-  peerRouters?: PeerRouting[]
-  contentRouters?: ContentRouting[]
-  dht?: DualDHT
-  pubsub?: PubSub
-  connectionProtector?: ConnectionProtector
-}
-=======
->>>>>>> e12202e9
-
-  /**
-   * libp2p PeerStore configuration
-   */
-  peerStore: PeerStoreInit
-
-  /**
-   * libp2p Peer routing service configuration
-   */
-  peerRouting: PeerRoutingInit
-
-  /**
-   * keychain configuration
-   */
-  keychain: KeyChainInit
-
-  /**
-   * The NAT manager controls uPNP hole punching
-   */
-  nat: NatManagerInit
-
-  /**
-   * If configured as a relay this node will relay certain
-   * types of traffic for other peers
-   */
-  relay: RelayConfig
-
-  /**
-   * libp2p identify protocol options
-   */
-  identify: IdentifyServiceInit
-
-  /**
-   * libp2p ping protocol options
-   */
-  ping: PingServiceInit
-
-  /**
-   * libp2p fetch protocol options
-   */
-  fetch: FetchServiceInit
 
   /**
    * An array that must include at least 1 compliant transport
