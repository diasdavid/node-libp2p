import { setMaxListeners } from 'events'
import { logger } from '@libp2p/logger'
import { peerIdFromBytes } from '@libp2p/peer-id'
import { createEd25519PeerId } from '@libp2p/peer-id-factory'
import { multiaddr, protocols } from '@multiformats/multiaddr'
import { abortableDuplex } from 'abortable-iterator'
import { anySignal } from 'any-signal'
import first from 'it-first'
import * as lp from 'it-length-prefixed'
import map from 'it-map'
import parallel from 'it-parallel'
import { pipe } from 'it-pipe'
import isPrivateIp from 'private-ip'
import {
  MAX_INBOUND_STREAMS,
  MAX_OUTBOUND_STREAMS,
  PROTOCOL_NAME, PROTOCOL_PREFIX, PROTOCOL_VERSION, REFRESH_INTERVAL, STARTUP_DELAY, TIMEOUT
} from './constants.js'
import { Message } from './pb/index.js'
import type { AddressManager } from '@libp2p/interface-address-manager'
import type { Connection } from '@libp2p/interface-connection'
import type { ConnectionManager } from '@libp2p/interface-connection-manager'
import type { PeerId } from '@libp2p/interface-peer-id'
import type { PeerInfo } from '@libp2p/interface-peer-info'
import type { PeerRouting } from '@libp2p/interface-peer-routing'
import type { IncomingStreamData, Registrar } from '@libp2p/interface-registrar'
import type { TransportManager } from '@libp2p/interface-transport'
import type { Startable } from '@libp2p/interfaces/startable'

const log = logger('libp2p:autonat')

// if more than 3 peers manage to dial us on what we believe to be our external
// IP then we are convinced that it is, in fact, our external IP
// https://github.com/libp2p/specs/blob/master/autonat/README.md#autonat-protocol
const REQUIRED_SUCCESSFUL_DIALS = 4

export interface AutoNATServiceInit {
  /**
   * Allows overriding the protocol prefix used
   */
  protocolPrefix?: string

  /**
   * How long we should wait for a remote peer to verify our external address
   */
  timeout?: number

  /**
   * How long to wait after startup before trying to verify our external address
   */
  startupDelay?: number

  /**
   * Verify our external addresses this often
   */
  refreshInterval?: number

  /**
   * How many parallel inbound autoNAT streams we allow per-connection
   */
  maxInboundStreams?: number

  /**
   * How many parallel outbound autoNAT streams we allow per-connection
   */
  maxOutboundStreams?: number
}

export interface AutoNATComponents {
  registrar: Registrar
  addressManager: AddressManager
  transportManager: TransportManager
  peerId: PeerId
  connectionManager: ConnectionManager
  peerRouting: PeerRouting
}

class DefaultAutoNATService implements Startable {
  private readonly components: AutoNATComponents
  private readonly startupDelay: number
  private readonly refreshInterval: number
  private readonly protocol: string
  private readonly timeout: number
  private readonly maxInboundStreams: number
  private readonly maxOutboundStreams: number
  private verifyAddressTimeout?: ReturnType<typeof setTimeout>
  private started: boolean

  constructor (components: AutoNATComponents, init: AutoNATServiceInit) {
    this.components = components
    this.started = false
    this.protocol = `/${init.protocolPrefix ?? PROTOCOL_PREFIX}/${PROTOCOL_NAME}/${PROTOCOL_VERSION}`
    this.timeout = init.timeout ?? TIMEOUT
    this.maxInboundStreams = init.maxInboundStreams ?? MAX_INBOUND_STREAMS
    this.maxOutboundStreams = init.maxOutboundStreams ?? MAX_OUTBOUND_STREAMS
    this.startupDelay = init.startupDelay ?? STARTUP_DELAY
    this.refreshInterval = init.refreshInterval ?? REFRESH_INTERVAL
    this._verifyExternalAddresses = this._verifyExternalAddresses.bind(this)
  }

  isStarted (): boolean {
    return this.started
  }

  async start (): Promise<void> {
    if (this.started) {
      return
    }

    await this.components.registrar.handle(this.protocol, (data) => {
      void this.handleIncomingAutonatStream(data)
        .catch(err => {
          log.error('error handling incoming autonat stream', err)
        })
    }, {
      maxInboundStreams: this.maxInboundStreams,
      maxOutboundStreams: this.maxOutboundStreams
    })

    this.verifyAddressTimeout = setTimeout(this._verifyExternalAddresses, this.startupDelay)

    this.started = true
  }

  async stop (): Promise<void> {
    await this.components.registrar.unhandle(this.protocol)
    clearTimeout(this.verifyAddressTimeout)

    this.started = false
  }

  /**
   * Handle an incoming AutoNAT request
   */
  async handleIncomingAutonatStream (data: IncomingStreamData): Promise<void> {
    const signal = anySignal([AbortSignal.timeout(this.timeout)])

    // this controller may be used while dialing lots of peers so prevent MaxListenersExceededWarning
    // appearing in the console
    try {
      // fails on node < 15.4
      setMaxListeners?.(Infinity, signal)
    } catch {}

    const ourHosts = this.components.addressManager.getAddresses()
      .map(ma => ma.toOptions().host)

    try {
      const source = abortableDuplex(data.stream, signal)
      const self = this

      await pipe(
        source,
        (source) => lp.decode(source),
        async function * (stream) {
          const buf = await first(stream)

          if (buf == null) {
            log('no message received')
            yield Message.encode({
              type: Message.MessageType.DIAL_RESPONSE,
              dialResponse: {
                status: Message.ResponseStatus.E_BAD_REQUEST,
                statusText: 'No message was sent'
              }
            })

            return
          }

          let request: Message

          try {
            request = Message.decode(buf)
          } catch (err) {
            log.error('could not decode message', err)

            yield Message.encode({
              type: Message.MessageType.DIAL_RESPONSE,
              dialResponse: {
                status: Message.ResponseStatus.E_BAD_REQUEST,
                statusText: 'Could not decode message'
              }
            })

            return
          }

          const dialRequest = request.dial

          if (dialRequest == null) {
            log.error('dial was missing from message')

            yield Message.encode({
              type: Message.MessageType.DIAL_RESPONSE,
              dialResponse: {
                status: Message.ResponseStatus.E_BAD_REQUEST,
                statusText: 'No Dial message found in message'
              }
            })

            return
          }

          let peerId: PeerId
          const peer = dialRequest.peer

          if (peer == null || peer.id == null) {
            log.error('PeerId missing from message')

            yield Message.encode({
              type: Message.MessageType.DIAL_RESPONSE,
              dialResponse: {
                status: Message.ResponseStatus.E_BAD_REQUEST,
                statusText: 'missing peer info'
              }
            })

            return
          }

          try {
            peerId = peerIdFromBytes(peer.id)
          } catch (err) {
            log.error('invalid PeerId', err)

            yield Message.encode({
              type: Message.MessageType.DIAL_RESPONSE,
              dialResponse: {
                status: Message.ResponseStatus.E_BAD_REQUEST,
                statusText: 'bad peer id'
              }
            })

            return
          }

          log('incoming request from %p', peerId)

          // reject any dial requests that arrive via relays
          if (!data.connection.remotePeer.equals(peerId)) {
            log('target peer %p did not equal sending peer %p', peerId, data.connection.remotePeer)

            yield Message.encode({
              type: Message.MessageType.DIAL_RESPONSE,
              dialResponse: {
                status: Message.ResponseStatus.E_BAD_REQUEST,
                statusText: 'peer id mismatch'
              }
            })

            return
          }

          // get a list of multiaddrs to dial
          const multiaddrs = peer.addrs
            .map(buf => multiaddr(buf))
            .filter(ma => {
              const isFromSameHost = ma.toOptions().host === data.connection.remoteAddr.toOptions().host

              log.trace('request to dial %s was sent from %s is same host %s', ma, data.connection.remoteAddr, isFromSameHost)
              // skip any Multiaddrs where the target node's IP does not match the sending node's IP
              return isFromSameHost
            })
            .filter(ma => {
              const host = ma.toOptions().host
              const isPublicIp = !(isPrivateIp(host) ?? false)

              log.trace('host %s was public %s', host, isPublicIp)
              // don't try to dial private addresses
              return isPublicIp
            })
            .filter(ma => {
              const host = ma.toOptions().host
              const isNotOurHost = !ourHosts.includes(host)

              log.trace('host %s was not our host %s', host, isNotOurHost)
              // don't try to dial nodes on the same host as us
              return isNotOurHost
            })
            .filter(ma => {
              const isSupportedTransport = Boolean(self.components.transportManager.transportForMultiaddr(ma))

              log.trace('transport for %s is supported %s', ma, isSupportedTransport)
              // skip any Multiaddrs that have transports we do not support
              return isSupportedTransport
            })
            .map(ma => {
              if (ma.getPeerId() == null) {
                // make sure we have the PeerId as part of the Multiaddr
                ma = ma.encapsulate(`/p2p/${peerId.toString()}`)
              }

              return ma
            })

          // make sure we have something to dial
          if (multiaddrs.length === 0) {
            log('no valid multiaddrs for %p in message', peerId)

            yield Message.encode({
              type: Message.MessageType.DIAL_RESPONSE,
              dialResponse: {
                status: Message.ResponseStatus.E_DIAL_REFUSED,
                statusText: 'no dialable addresses'
              }
            })

            return
          }

          log('dial multiaddrs %s for peer %p', multiaddrs.map(ma => ma.toString()).join(', '), peerId)

          let errorMessage = ''
          let lastMultiaddr = multiaddrs[0]

          for await (const multiaddr of multiaddrs) {
            let connection: Connection | undefined
            lastMultiaddr = multiaddr

            try {
              connection = await self.components.connectionManager.openConnection(multiaddr, {
                signal
              })

              if (!connection.remoteAddr.equals(multiaddr)) {
                log.error('tried to dial %s but dialed %s', multiaddr, connection.remoteAddr)
                throw new Error('Unexpected remote address')
              }

              log('Success %p', peerId)

              yield Message.encode({
                type: Message.MessageType.DIAL_RESPONSE,
                dialResponse: {
                  status: Message.ResponseStatus.OK,
                  addr: connection.remoteAddr.decapsulateCode(protocols('p2p').code).bytes
                }
              })

              return
            } catch (err: any) {
              log('could not dial %p', peerId, err)
              errorMessage = err.message
            } finally {
              if (connection != null) {
                await connection.close()
              }
            }
          }

          yield Message.encode({
            type: Message.MessageType.DIAL_RESPONSE,
            dialResponse: {
              status: Message.ResponseStatus.E_DIAL_ERROR,
              statusText: errorMessage,
              addr: lastMultiaddr.bytes
            }
          })
        },
        (source) => lp.encode(source),
        // pipe to the stream, not the abortable source other wise we
        // can't tell the remote when a dial timed out..
        data.stream
      )
    } catch (err) {
      log.error('error handling incoming autonat stream', err)
    } finally {
      signal.clear()
    }
  }

  _verifyExternalAddresses (): void {
    void this.verifyExternalAddresses()
      .catch(err => {
        log.error('error verifying external address', err)
      })
  }

  /**
   * Our multicodec topology noticed a new peer that supports autonat
   */
  async verifyExternalAddresses (): Promise<void> {
    clearTimeout(this.verifyAddressTimeout)

    // Do not try to push if we are not running
    if (!this.isStarted()) {
      return
    }

    const addressManager = this.components.addressManager

    const multiaddrs = addressManager.getObservedAddrs()
      .filter(ma => {
        const options = ma.toOptions()

        return !(isPrivateIp(options.host) ?? false)
      })

    if (multiaddrs.length === 0) {
      log('no public addresses found, not requesting verification')
      this.verifyAddressTimeout = setTimeout(this._verifyExternalAddresses, this.refreshInterval)

      return
    }

    const signal = AbortSignal.timeout(this.timeout)

    // this controller may be used while dialing lots of peers so prevent MaxListenersExceededWarning
    // appearing in the console
    try {
      // fails on node < 15.4
      setMaxListeners?.(Infinity, signal)
    } catch {}

    const self = this

    try {
      log('verify multiaddrs %s', multiaddrs.map(ma => ma.toString()).join(', '))

      const request = Message.encode({
        type: Message.MessageType.DIAL,
        dial: {
          peer: {
            id: this.components.peerId.toBytes(),
            addrs: multiaddrs.map(map => map.bytes)
          }
        }
      })
      // find some random peers
      const randomPeer = await createEd25519PeerId()
      const randomCid = randomPeer.toBytes()

      const results: Record<string, { success: number, failure: number }> = {}
      const networkSegments: string[] = []

      const verifyAddress = async (peer: PeerInfo): Promise<Message.DialResponse | undefined> => {
        try {
          log('asking %p to verify multiaddr', peer.id)

          const connection = await self.components.connectionManager.openConnection(peer.id, {
            signal
          })

          const stream = await connection.newStream(this.protocol, {
            signal
          })
          const source = abortableDuplex(stream, signal)

          const buf = await pipe(
            [request],
            (source) => lp.encode(source),
            source,
            (source) => lp.decode(source),
            async (stream) => first(stream)
          )
          if (buf == null) {
            log('no response received from %p', connection.remotePeer)
            return undefined
          }
          const response = Message.decode(buf)

          if (response.type !== Message.MessageType.DIAL_RESPONSE || response.dialResponse == null) {
            log('invalid autonat response from %p', connection.remotePeer)
            return undefined
          }

          if (response.dialResponse.status === Message.ResponseStatus.OK) {
            // make sure we use different network segments
            const options = connection.remoteAddr.toOptions()
            let segment: string

            if (options.family === 4) {
              const octets = options.host.split('.')
              segment = octets[0]
            } else if (options.family === 6) {
              const octets = options.host.split(':')
              segment = octets[0]
            } else {
              log('remote address "%s" was not IP4 or IP6?', options.host)
              return undefined
            }

            if (networkSegments.includes(segment)) {
              log('already have response from network segment %d - %s', segment, options.host)
              return undefined
            }

            networkSegments.push(segment)
          }

          return response.dialResponse
        } catch (err) {
          log.error('error asking remote to verify multiaddr', err)
        }
      }

      for await (const dialResponse of parallel(map(this.components.peerRouting.getClosestPeers(randomCid, {
        signal
      }), (peer) => async () => verifyAddress(peer)), {
        concurrency: REQUIRED_SUCCESSFUL_DIALS
      })) {
        try {
          if (dialResponse == null) {
            continue
          }

          // they either told us which address worked/didn't work, or we only sent them one address
          const addr = dialResponse.addr == null ? multiaddrs[0] : multiaddr(dialResponse.addr)

<<<<<<< HEAD
          log('Autonat response for %s is %s', addr.toString(), dialResponse.status)
=======
          log('autonat response for %s is %s', addr, dialResponse.status)
>>>>>>> 99dcc6f1

          if (dialResponse.status === Message.ResponseStatus.E_BAD_REQUEST) {
            // the remote could not parse our request
            continue
          }

          if (dialResponse.status === Message.ResponseStatus.E_DIAL_REFUSED) {
            // the remote could not honour our request
            continue
          }

          if (dialResponse.addr == null && multiaddrs.length > 1) {
            // we sent the remote multiple addrs but they didn't tell us which ones worked/didn't work
            continue
          }

          if (!multiaddrs.some(ma => ma.equals(addr))) {
            log('peer reported %s as %s but it was not in our observed address list', addr, dialResponse.status)
            continue
          }

          const addrStr = addr.toString()

          if (results[addrStr] == null) {
            results[addrStr] = { success: 0, failure: 0 }
          }

          if (dialResponse.status === Message.ResponseStatus.OK) {
            results[addrStr].success++
          } else if (dialResponse.status === Message.ResponseStatus.E_DIAL_ERROR) {
            results[addrStr].failure++
          }

          if (results[addrStr].success === REQUIRED_SUCCESSFUL_DIALS) {
            // we are now convinced
            log('%s is externally dialable', addr)
            addressManager.confirmObservedAddr(addr)
            return
          }

          if (results[addrStr].failure === REQUIRED_SUCCESSFUL_DIALS) {
            // we are now unconvinced
            log('%s is not externally dialable', addr.toString())
            addressManager.removeObservedAddr(addr)
            return
          }
        } catch (err) {
          log.error('could not verify external address', err)
        }
      }
    } finally {
      this.verifyAddressTimeout = setTimeout(this._verifyExternalAddresses, this.refreshInterval)
    }
  }
}

export function autoNATService (init: AutoNATServiceInit = {}): (components: AutoNATComponents) => unknown {
  return (components) => {
    return new DefaultAutoNATService(components, init)
  }
}<|MERGE_RESOLUTION|>--- conflicted
+++ resolved
@@ -508,11 +508,7 @@
           // they either told us which address worked/didn't work, or we only sent them one address
           const addr = dialResponse.addr == null ? multiaddrs[0] : multiaddr(dialResponse.addr)
 
-<<<<<<< HEAD
           log('Autonat response for %s is %s', addr.toString(), dialResponse.status)
-=======
-          log('autonat response for %s is %s', addr, dialResponse.status)
->>>>>>> 99dcc6f1
 
           if (dialResponse.status === Message.ResponseStatus.E_BAD_REQUEST) {
             // the remote could not parse our request
