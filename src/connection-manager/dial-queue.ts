import { logger } from '@libp2p/logger'
import { AbortError, CodeError } from '@libp2p/interfaces/errors'
import { Multiaddr, Resolver, resolvers } from '@multiformats/multiaddr'
import { publicAddressesFirst } from '@libp2p/utils/address-sort'
import { codes } from '../errors.js'
import {
  DIAL_TIMEOUT,
  MAX_PARALLEL_DIALS_PER_PEER,
  MAX_PARALLEL_DIALS,
  MAX_PEER_ADDRS_TO_DIAL
} from './constants.js'
import type { Connection } from '@libp2p/interface-connection'
import type { AbortOptions } from '@libp2p/interfaces'
import type { PeerId } from '@libp2p/interface-peer-id'
import { getPeerAddress } from '../get-peer.js'
import type { Address, PeerStore } from '@libp2p/interface-peer-store'
import type { Metric, Metrics } from '@libp2p/interface-metrics'
import type { TransportManager } from '@libp2p/interface-transport'
import type { ConnectionGater } from '@libp2p/interface-connection-gater'
import PQueue from 'p-queue'
import { dnsaddrResolver } from '@multiformats/multiaddr/resolvers'
import { combineSignals, resolveMultiaddrs } from './utils.js'
import pDefer from 'p-defer'
<<<<<<< HEAD
import { ClearableSignal, anySignal } from 'any-signal'
=======
import type { ClearableSignal } from 'any-signal'
import type { AddressSorter } from '@libp2p/interface-libp2p'
>>>>>>> 17eb162a

const log = logger('libp2p:connection-manager:dial-queue')

export type PendingDialStatus = 'queued' | 'active' | 'error' | 'success'

export interface PendingDial {
  id: string
  status: PendingDialStatus
  peerId?: PeerId
  multiaddrs: Multiaddr[]
  promise: Promise<Connection>
}

export interface PendingDialTarget {
  resolve: (value: any) => void
  reject: (err: Error) => void
}

export interface DialOptions extends AbortOptions {
  priority?: number
}

interface DialerInit {
  addressSorter?: AddressSorter
  maxParallelDials?: number
  maxPeerAddrsToDial?: number
  maxParallelDialsPerPeer?: number
  dialTimeout?: number
  resolvers?: Record<string, Resolver>
}

const defaultOptions = {
  addressSorter: publicAddressesFirst,
  maxParallelDials: MAX_PARALLEL_DIALS,
  maxPeerAddrsToDial: MAX_PEER_ADDRS_TO_DIAL,
  maxParallelDialsPerPeer: MAX_PARALLEL_DIALS_PER_PEER,
  dialTimeout: DIAL_TIMEOUT,
  resolvers: {
    dnsaddr: dnsaddrResolver
  }
}

interface DialQueueComponents {
  peerId: PeerId
  metrics?: Metrics
  peerStore: PeerStore
  transportManager: TransportManager
  connectionGater: ConnectionGater
}

export class DialQueue {
  public pendingDials: PendingDial[]
  public queue: PQueue
  private readonly peerId: PeerId
  private readonly peerStore: PeerStore
  private readonly connectionGater: ConnectionGater
  private readonly transportManager: TransportManager
  private readonly addressSorter: AddressSorter
  private readonly maxPeerAddrsToDial: number
  private readonly maxParallelDialsPerPeer: number
  private readonly dialTimeout: number
  private readonly inProgressDialCount?: Metric
  private readonly pendingDialCount?: Metric
  private readonly shutDownController: AbortController

  constructor (components: DialQueueComponents, init: DialerInit = {}) {
    this.addressSorter = init.addressSorter ?? defaultOptions.addressSorter
    this.maxPeerAddrsToDial = init.maxPeerAddrsToDial ?? defaultOptions.maxPeerAddrsToDial
    this.maxParallelDialsPerPeer = init.maxParallelDialsPerPeer ?? defaultOptions.maxParallelDialsPerPeer
    this.dialTimeout = init.dialTimeout ?? defaultOptions.dialTimeout

    this.peerId = components.peerId
    this.peerStore = components.peerStore
    this.connectionGater = components.connectionGater
    this.transportManager = components.transportManager
    this.shutDownController = new AbortController()

    this.pendingDialCount = components.metrics?.registerMetric('libp2p_dialler_pending_dials')
    this.inProgressDialCount = components.metrics?.registerMetric('libp2p_dialler_in_progress_dials')
    this.pendingDials = []

    for (const [key, value] of Object.entries(init.resolvers ?? {})) {
      resolvers.set(key, value)
    }

    // controls dial concurrency
    this.queue = new PQueue({
      concurrency: init.maxParallelDials ?? defaultOptions.maxParallelDials
    })

    // a job was added to the queue
    this.queue.on('add', () => {
      this.pendingDialCount?.update(this.queue.size)
      this.inProgressDialCount?.update(this.queue.pending)
    })
    // a queued job started
    this.queue.on('active', () => {
      this.pendingDialCount?.update(this.queue.size)
      this.inProgressDialCount?.update(this.queue.pending)
    })
    // a started job completed without error
    this.queue.on('completed', () => {
      this.pendingDialCount?.update(this.queue.size)
      this.inProgressDialCount?.update(this.queue.pending)
    })
    // a started job errored
    this.queue.on('error', (err) => {
      log.error('error in dial queue', err)
      this.pendingDialCount?.update(this.queue.size)
      this.inProgressDialCount?.update(this.queue.pending)
    })
    // all queued jobs have been started
    this.queue.on('empty', () => {
      this.pendingDialCount?.update(this.queue.size)
      this.inProgressDialCount?.update(this.queue.pending)
    })
    // add started jobs have run and the queue is empty
    this.queue.on('idle', () => {
      this.pendingDialCount?.update(this.queue.size)
      this.inProgressDialCount?.update(this.queue.pending)
    })
  }

  /**
   * Clears any pending dials
   */
  stop (): void {
    this.shutDownController.abort()
  }

  /**
   * Connects to a given peer, multiaddr or list of multiaddrs.
   *
   * If a peer is passed, all known multiaddrs will be tried. If a multiaddr or
   * multiaddrs are passed only those will be dialled.
   *
   * Where a list of multiaddrs is passed, if any contain a peer id then all
   * multiaddrs in the list must contain the same peer id.
   *
   * The dial to the first address that is successfully able to upgrade a connection
   * will be used, all other dials will be aborted when that happens.
   */
  async dial (peerIdOrMultiaddr: PeerId | Multiaddr | Multiaddr[], options: DialOptions = {}): Promise<Connection> {
    const { peerId, multiaddrs } = getPeerAddress(peerIdOrMultiaddr)

    const addrs: Address[] = multiaddrs.map(multiaddr => ({
      multiaddr,
      isCertified: false
    }))

    // create abort conditions - need to do this before `calculateMultiaddrs` as we may be about to
    // resolve a dns addr which can time out
    const signal = this.createDialAbortControllers(options.signal)
    let addrsToDial: Address[]

    try {
      // load addresses from address book, resolve and dnsaddrs, filter undiallables, add peer IDs, etc
      addrsToDial = await this.calculateMultiaddrs(peerId, addrs, {
        ...options,
        signal
      })
    } catch (err) {
      signal.clear()
      throw err
    }

    // ready to dial, all async work finished - make sure we don't have any
    // pending dials in progress for this peer or set of multiaddrs
    const existingDial = this.pendingDials.find(dial => {
      // is the dial for the same peer id?
      if (dial.peerId != null && peerId != null && dial.peerId.equals(peerId)) {
        return true
      }

      // is the dial for the same set of multiaddrs?
      if (addrsToDial.map(({ multiaddr }) => multiaddr.toString()).join() === dial.multiaddrs.map(multiaddr => multiaddr.toString()).join()) {
        return true
      }

      return false
    })

    if (existingDial != null) {
      log('joining existing dial target for %p', peerId)
      signal.clear()
      return await existingDial.promise
    }

    log('creating dial target for', addrsToDial.map(({ multiaddr }) => multiaddr.toString()))
    // @ts-expect-error .promise property is set below
    const pendingDial: PendingDial = {
      id: randomId(),
      status: 'queued',
      peerId,
      multiaddrs: addrsToDial.map(({ multiaddr }) => multiaddr)
    }

    pendingDial.promise = this.performDial(pendingDial, {
      ...options,
      signal
    })
      .finally(() => {
        // remove our pending dial entry
        this.pendingDials = this.pendingDials.filter(p => p.id !== pendingDial.id)

        // clean up abort signals/controllers
        signal.clear()
      })
      .catch(err => {
        log.error('dial failed to %s', addrsToDial.map(({ multiaddr }) => multiaddr.toString()).join(', '), err)

        // Error is a timeout
        if (signal.aborted) {
          const error = new CodeError(err.message, codes.ERR_TIMEOUT)
          throw error
        }

        throw err
      })

    // let other dials join this one
    this.pendingDials.push(pendingDial)

    return await pendingDial.promise
  }

  private createDialAbortControllers (userSignal?: AbortSignal): ClearableSignal {
    // let any signal abort the dial
    const signal = anySignal(
      [AbortSignal.timeout(this.dialTimeout),
        this.shutDownController.signal,
        userSignal
      ]
    )

    return signal
  }

  private async calculateMultiaddrs (peerId?: PeerId, addrs: Address[] = [], options: DialOptions = {}): Promise<Address[]> {
    // if a peer id or multiaddr(s) with a peer id, make sure it isn't our peer id and that we are allowed to dial it
    if (peerId != null) {
      if (this.peerId.equals(peerId)) {
        throw new CodeError('Tried to dial self', codes.ERR_DIALED_SELF)
      }

      if ((await this.connectionGater.denyDialPeer?.(peerId)) === true) {
        throw new CodeError('The dial request is blocked by gater.allowDialPeer', codes.ERR_PEER_DIAL_INTERCEPTED)
      }

      // if just a peer id was passed, load available multiaddrs for this peer from the address book
      if (addrs.length === 0) {
        log('loading multiaddrs for %p', peerId)
        try {
          const peer = await this.peerStore.get(peerId)
          addrs.push(...peer.addresses)
          log('loaded multiaddrs for %p', peerId, addrs.map(({ multiaddr }) => multiaddr.toString()))
        } catch (err: any) {
          if (err.code !== codes.ERR_NOT_FOUND) {
            throw err
          }
        }
      }
    }

    // resolve addresses - this can result in a one-to-many translation when dnsaddrs are resolved
    const resolvedAddresses = (await Promise.all(
      addrs.map(async addr => {
        const result = await resolveMultiaddrs(addr.multiaddr, options)

        if (result.length === 1 && result[0].equals(addr.multiaddr)) {
          return addr
        }

        return result.map(multiaddr => ({
          multiaddr,
          isCertified: false
        }))
      })
    ))
      .flat()

    // filter out any multiaddrs that we do not have transports for
    const filteredAddrs = resolvedAddresses.filter(addr => Boolean(this.transportManager.transportForMultiaddr(addr.multiaddr)))

    // deduplicate addresses
    const dedupedAddrs: Map<string, Address> = new Map()

    for (const addr of filteredAddrs) {
      const maStr = addr.multiaddr.toString()
      const existing = dedupedAddrs.get(maStr)

      if (existing != null) {
        existing.isCertified = existing.isCertified || addr.isCertified || false
        continue
      }

      dedupedAddrs.set(maStr, addr)
    }

    let dedupedMultiaddrs = [...dedupedAddrs.values()]

    if (dedupedMultiaddrs.length === 0 || dedupedMultiaddrs.length > this.maxPeerAddrsToDial) {
      log('addresses for %p before filtering', peerId ?? 'unknown peer', resolvedAddresses.map(({ multiaddr }) => multiaddr.toString()))
      log('addresses for %p after filtering', peerId ?? 'unknown peer', dedupedMultiaddrs.map(({ multiaddr }) => multiaddr.toString()))
    }

    // make sure we actually have some addresses to dial
    if (dedupedMultiaddrs.length === 0) {
      throw new CodeError('The dial request has no valid addresses', codes.ERR_NO_VALID_ADDRESSES)
    }

    // make sure we don't have too many addresses to dial
    if (dedupedMultiaddrs.length > this.maxPeerAddrsToDial) {
      throw new CodeError('dial with more addresses than allowed', codes.ERR_TOO_MANY_ADDRESSES)
    }

    // ensure the peer id is appended to the multiaddr
    if (peerId != null) {
      const peerIdMultiaddr = `/p2p/${peerId.toString()}`
      dedupedMultiaddrs = dedupedMultiaddrs.map(addr => {
        const addressPeerId = addr.multiaddr.getPeerId()
        const lastProto = addr.multiaddr.protos().pop()

        // do not append peer id to path multiaddrs
        if (lastProto?.path === true) {
          return addr
        }

        // append peer id to multiaddr if it is not already present
        if (addressPeerId !== peerId.toString()) {
          return {
            multiaddr: addr.multiaddr.encapsulate(peerIdMultiaddr),
            isCertified: addr.isCertified
          }
        }

        return addr
      })
    }

    const gatedAdrs: Address[] = []

    for (const addr of dedupedMultiaddrs) {
      if (this.connectionGater.denyDialMultiaddr != null && await this.connectionGater.denyDialMultiaddr(addr.multiaddr)) {
        continue
      }

      gatedAdrs.push(addr)
    }

    return gatedAdrs.sort(this.addressSorter)
  }

  private async performDial (pendingDial: PendingDial, options: DialOptions = {}): Promise<Connection> {
    const dialAbortControllers: Array<(AbortController | undefined)> = pendingDial.multiaddrs.map(() => new AbortController())

    try {
      // internal peer dial queue to ensure we only dial the configured number of addresses
      // per peer at the same time to prevent one peer with a lot of addresses swamping
      // the dial queue
      const peerDialQueue = new PQueue({
        concurrency: this.maxParallelDialsPerPeer
      })
      peerDialQueue.on('error', (err) => {
        log.error('error dialling', err)
      })

      const conn = await Promise.any(pendingDial.multiaddrs.map(async (addr, i) => {
        const controller = dialAbortControllers[i]

        if (controller == null) {
          throw new CodeError('dialAction did not come with an AbortController', codes.ERR_INVALID_PARAMETERS)
        }

        // let any signal abort the dial
        const signal = combineSignals(controller.signal, options.signal)
        signal.addEventListener('abort', () => {
          log('dial to %s aborted', addr)
        })
        const deferred = pDefer<Connection>()

        await peerDialQueue.add(async () => {
          if (signal.aborted) {
            log('dial to %s was aborted before reaching the head of the peer dial queue', addr)
            deferred.reject(new AbortError())
            return
          }

          // add the individual dial to the dial queue so we don't breach maxConcurrentDials
          await this.queue.add(async () => {
            try {
              if (signal.aborted) {
                log('dial to %s was aborted before reaching the head of the dial queue', addr)
                deferred.reject(new AbortError())
                return
              }

              // update dial status
              pendingDial.status = 'active'

              const conn = await this.transportManager.dial(addr, {
                ...options,
                signal
              })

              if (controller.signal.aborted) {
                // another dial succeeded faster than this one
                log('multiple dials succeeded, closing superfluous connection')

                conn.close().catch(err => {
                  log.error('error closing superfluous connection', err)
                })

                deferred.reject(new AbortError())
                return
              }

              // remove the successful AbortController so it is not aborted
              dialAbortControllers[i] = undefined

              // immediately abort any other dials
              dialAbortControllers.forEach(c => {
                if (c !== undefined) {
                  c.abort()
                }
              })

              log('dial to %s succeeded', addr)

              // resolve the connection promise
              deferred.resolve(conn)
            } catch (err: any) {
              // something only went wrong if our signal was not aborted
              log.error('error during dial of %s', addr, err)
              deferred.reject(err)
            }
          }, {
            ...options,
            signal
          }).catch(err => {
            deferred.reject(err)
          })
        }, {
          signal
        }).catch(err => {
          deferred.reject(err)
        }).finally(() => {
          signal.clear()
        })

        return await deferred.promise
      }))

      // dial succeeded or failed
      if (conn == null) {
        throw new CodeError('successful dial led to empty object returned from peer dial queue', codes.ERR_TRANSPORT_DIAL_FAILED)
      }

      pendingDial.status = 'success'

      return conn
    } catch (err: any) {
      pendingDial.status = 'error'

      // if we only dialled one address, unwrap the AggregateError to provide more
      // useful feedback to the user
      if (pendingDial.multiaddrs.length === 1 && err.name === 'AggregateError') {
        throw err.errors[0]
      }

      throw err
    }
  }
}

/**
 * Returns a random string
 */
function randomId (): string {
  return `${(parseInt(String(Math.random() * 1e9), 10)).toString()}${Date.now()}`
}<|MERGE_RESOLUTION|>--- conflicted
+++ resolved
@@ -21,12 +21,8 @@
 import { dnsaddrResolver } from '@multiformats/multiaddr/resolvers'
 import { combineSignals, resolveMultiaddrs } from './utils.js'
 import pDefer from 'p-defer'
-<<<<<<< HEAD
 import { ClearableSignal, anySignal } from 'any-signal'
-=======
-import type { ClearableSignal } from 'any-signal'
 import type { AddressSorter } from '@libp2p/interface-libp2p'
->>>>>>> 17eb162a
 
 const log = logger('libp2p:connection-manager:dial-queue')
 
