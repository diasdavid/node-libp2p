import { logger } from '@libp2p/logger'
import { CodeError } from '@libp2p/interfaces/errors'
import { isMultiaddr, Multiaddr, Resolver, multiaddr, resolvers } from '@multiformats/multiaddr'
import { TimeoutController } from 'timeout-abort-controller'
import { anySignal } from 'any-signal'
import { setMaxListeners } from 'events'
import { DialAction, DialRequest } from './dial-request.js'
import { publicAddressesFirst } from '@libp2p/utils/address-sort'
import { trackedMap } from '@libp2p/tracked-map'
import { codes } from '../../errors.js'
import {
  DIAL_TIMEOUT,
  MAX_PARALLEL_DIALS,
  MAX_PER_PEER_DIALS,
  MAX_ADDRS_TO_DIAL
} from '../../constants.js'
import type { Connection } from '@libp2p/interface-connection'
import type { AbortOptions } from '@libp2p/interfaces'
import type { Startable } from '@libp2p/interfaces/startable'
import { isPeerId, PeerId } from '@libp2p/interface-peer-id'
import { getPeerAddress } from '../../get-peer.js'
import type { AddressSorter, PeerStore } from '@libp2p/interface-peer-store'
import type { Metrics } from '@libp2p/interface-metrics'
import type { Dialer } from '@libp2p/interface-connection-manager'
import type { TransportManager } from '@libp2p/interface-transport'
import type { ConnectionGater } from '@libp2p/interface-connection-gater'

const log = logger('libp2p:dialer')

export interface DialTarget {
  id: string
  addrs: Multiaddr[]
}

export interface PendingDial {
  dialRequest: DialRequest
  controller: TimeoutController
  promise: Promise<Connection>
  destroy: () => void
}

export interface PendingDialTarget {
  resolve: (value: any) => void
  reject: (err: Error) => void
}

export interface DialerInit {
  /**
   * Sort the known addresses of a peer before trying to dial
   */
  addressSorter?: AddressSorter

  /**
   * Number of max concurrent dials
   */
  maxParallelDials?: number

  /**
   * Number of max addresses to dial for a given peer
   */
  maxAddrsToDial?: number

  /**
   * How long a dial attempt is allowed to take
   */
  dialTimeout?: number

  /**
   * Number of max concurrent dials per peer
   */
  maxDialsPerPeer?: number

  /**
   * Multiaddr resolvers to use when dialing
   */
  resolvers?: Record<string, Resolver>
}

export interface DefaultDialerComponents {
  peerId: PeerId
  metrics?: Metrics
  peerStore: PeerStore
  transportManager: TransportManager
  connectionGater: ConnectionGater
}

export class DefaultDialer implements Startable, Dialer {
  private readonly components: DefaultDialerComponents
  private readonly addressSorter: AddressSorter
  private readonly maxAddrsToDial: number
  private readonly timeout: number
  private readonly maxDialsPerPeer: number
  public tokens: number[]
  public pendingDials: Map<string, PendingDial>
  public pendingDialTargets: Map<string, AbortController>
  private started: boolean

  constructor (components: DefaultDialerComponents, init: DialerInit = {}) {
    this.started = false
    this.addressSorter = init.addressSorter ?? publicAddressesFirst
    this.maxAddrsToDial = init.maxAddrsToDial ?? MAX_ADDRS_TO_DIAL
    this.timeout = init.dialTimeout ?? DIAL_TIMEOUT
    this.maxDialsPerPeer = init.maxDialsPerPeer ?? MAX_PER_PEER_DIALS
    this.tokens = [...new Array(init.maxParallelDials ?? MAX_PARALLEL_DIALS)].map((_, index) => index)
    this.components = components
    this.pendingDials = trackedMap({
      name: 'libp2p_dialler_pending_dials',
      metrics: components.metrics
    })
    this.pendingDialTargets = trackedMap({
      name: 'libp2p_dialler_pending_dial_targets',
      metrics: components.metrics
    })

    for (const [key, value] of Object.entries(init.resolvers ?? {})) {
      resolvers.set(key, value)
    }
  }

  isStarted (): boolean {
    return this.started
  }

  async start (): Promise<void> {
    this.started = true
  }

  /**
   * Clears any pending dials
   */
  async stop (): Promise<void> {
    this.started = false

    for (const dial of this.pendingDials.values()) {
      try {
        dial.controller.abort()
      } catch (err: any) {
        log.error(err)
      }
    }
    this.pendingDials.clear()

    for (const pendingTarget of this.pendingDialTargets.values()) {
      pendingTarget.abort()
    }
    this.pendingDialTargets.clear()
  }

  /**
   * Connects to a given `peer` by dialing all of its known addresses.
   * The dial to the first address that is successfully able to upgrade a connection
   * will be used.
   */
  async dial (peerIdOrMultiaddr: PeerId | Multiaddr, options: AbortOptions = {}): Promise<Connection> {
    const { peerId, multiaddr } = getPeerAddress(peerIdOrMultiaddr)

    if (peerId != null) {
      if (this.components.peerId.equals(peerId)) {
        throw new CodeError('Tried to dial self', codes.ERR_DIALED_SELF)
      }

      if (multiaddr != null) {
        log('storing multiaddrs %p', peerId, multiaddr)
        await this.components.peerStore.addressBook.add(peerId, [multiaddr])
      }

<<<<<<< HEAD
      if (await this.components.connectionGater.denyDialPeer(peerId)) {
        throw new CodeError('The dial request is blocked by gater.allowDialPeer', codes.ERR_PEER_DIAL_INTERCEPTED)
=======
      if ((await this.components.connectionGater.denyDialPeer?.(peerId)) === true) {
        throw errCode(new Error('The dial request is blocked by gater.allowDialPeer'), codes.ERR_PEER_DIAL_INTERCEPTED)
>>>>>>> 5e63ee2d
      }
    }

    log('creating dial target for %p', peerId)

    // resolving multiaddrs can involve dns lookups so allow them to be aborted
    const controller = new AbortController()
    const controllerId = randomId()
    this.pendingDialTargets.set(controllerId, controller)
    let signal = controller.signal

    // merge with the passed signal, if any
    if (options.signal != null) {
      signal = anySignal([signal, options.signal])
    }

    let dialTarget: DialTarget

    try {
      dialTarget = await this._createDialTarget({ peerId, multiaddr }, {
        ...options,
        signal
      })
    } finally {
      // done resolving the multiaddrs so remove the abort controller
      this.pendingDialTargets.delete(controllerId)
    }

    if (dialTarget.addrs.length === 0) {
      throw new CodeError('The dial request has no valid addresses', codes.ERR_NO_VALID_ADDRESSES)
    }

    // try to join an in-flight dial for this peer if one is available
    const pendingDial = this.pendingDials.get(dialTarget.id) ?? this._createPendingDial(dialTarget, options)

    try {
      const connection = await pendingDial.promise
      log('dial succeeded to %s', dialTarget.id)
      return connection
    } catch (err: any) {
      log('dial failed to %s', dialTarget.id, err)
      // Error is a timeout
      if (pendingDial.controller.signal.aborted) {
        err.code = codes.ERR_TIMEOUT
      }
      log.error(err)
      throw err
    } finally {
      pendingDial.destroy()
    }
  }

  /**
   * Get the current dial targets which are pending
   */
  getPendingDialTargets (): Map<string, AbortController> {
    return this.pendingDialTargets
  }

  /**
   * Returns true if the peer id is in the pending dials
   */
  hasPendingDial (peerId: PeerId | Multiaddr): boolean {
    if (isMultiaddr(peerId)) {
      return this.pendingDials.has(peerId.getPeerId() ?? '')
    }

    return this.pendingDials.has(peerId.toString())
  }

  /**
   * Creates a DialTarget. The DialTarget is used to create and track
   * the DialRequest to a given peer.
   *
   * If a multiaddr is received it should be the only address attempted.
   *
   * Multiaddrs not supported by the available transports will be filtered out.
   */
  async _createDialTarget (peerIdOrMultiaddr: { peerId?: PeerId, multiaddr?: Multiaddr }, options: AbortOptions): Promise<DialTarget> {
    let addrs: Multiaddr[] = []

    if (isMultiaddr(peerIdOrMultiaddr.multiaddr)) {
      addrs.push(peerIdOrMultiaddr.multiaddr)
    }

    // only load addresses if a peer id was passed, otherwise only dial the passed multiaddr
    if (!isMultiaddr(peerIdOrMultiaddr.multiaddr) && isPeerId(peerIdOrMultiaddr.peerId)) {
      addrs.push(...await this._loadAddresses(peerIdOrMultiaddr.peerId))
    }

    addrs = (await Promise.all(
      addrs.map(async (ma) => await this._resolve(ma, options))
    ))
      .flat()
      // Multiaddrs not supported by the available transports will be filtered out.
      .filter(ma => Boolean(this.components.transportManager.transportForMultiaddr(ma)))

    // deduplicate addresses
    addrs = [...new Set(addrs.map(ma => ma.toString()))].map(ma => multiaddr(ma))

    if (addrs.length > this.maxAddrsToDial) {
      throw new CodeError('dial with more addresses than allowed', codes.ERR_TOO_MANY_ADDRESSES)
    }

    const peerId = isPeerId(peerIdOrMultiaddr.peerId) ? peerIdOrMultiaddr.peerId : undefined

    if (peerId != null) {
      const peerIdMultiaddr = `/p2p/${peerId.toString()}`
      addrs = addrs.map(addr => {
        const addressPeerId = addr.getPeerId()

        if (addressPeerId == null || !peerId.equals(addressPeerId)) {
          return addr.encapsulate(peerIdMultiaddr)
        }

        return addr
      })
    }

    return {
      id: peerId == null ? randomId() : peerId.toString(),
      addrs
    }
  }

  /**
   * Loads a list of addresses from the peer store for the passed peer id
   */
  async _loadAddresses (peer: PeerId): Promise<Multiaddr[]> {
    const addresses = await this.components.peerStore.addressBook.get(peer)

    return (await Promise.all(
      addresses.map(async address => {
        const deny = await this.components.connectionGater.denyDialMultiaddr?.(peer, address.multiaddr)

        if (deny === true) {
          return false
        }

        return address
      })
    ))
      .filter(isTruthy)
      // Sort addresses so, for example, we try certified public address first
      .sort(this.addressSorter)
      .map(address => address.multiaddr)
  }

  /**
   * Creates a PendingDial that wraps the underlying DialRequest
   */
  _createPendingDial (dialTarget: DialTarget, options: AbortOptions = {}): PendingDial {
    /**
     * @param {Multiaddr} addr
     * @param {{ signal: { aborted: any; }; }} options
     */
    const dialAction: DialAction = async (addr, options = {}) => {
      if (options.signal?.aborted === true) {
        throw new CodeError('already aborted', codes.ERR_ALREADY_ABORTED)
      }

      return await this.components.transportManager.dial(addr, options).catch(err => {
        log.error('dial to %s failed', addr, err)
        throw err
      })
    }

    const dialRequest = new DialRequest({
      addrs: dialTarget.addrs,
      dialAction,
      dialer: this
    })

    // Combine the timeout signal and options.signal, if provided
    const timeoutController = new TimeoutController(this.timeout)

    const signals = [timeoutController.signal]
    ;(options.signal != null) && signals.push(options.signal)
    const signal = anySignal(signals)

    // this signal will potentially be used while dialing lots of
    // peers so prevent MaxListenersExceededWarning appearing in the console
    try {
      // fails on node < 15.4
      setMaxListeners?.(Infinity, signal)
    } catch {}

    const pendingDial = {
      dialRequest,
      controller: timeoutController,
      promise: dialRequest.run({ ...options, signal }),
      destroy: () => {
        timeoutController.clear()
        this.pendingDials.delete(dialTarget.id)
      }
    }
    this.pendingDials.set(dialTarget.id, pendingDial)

    return pendingDial
  }

  getTokens (num: number): number[] {
    const total = Math.min(num, this.maxDialsPerPeer, this.tokens.length)
    const tokens = this.tokens.splice(0, total)
    log('%d tokens request, returning %d, %d remaining', num, total, this.tokens.length)
    return tokens
  }

  releaseToken (token: number): void {
    // Guard against duplicate releases
    if (this.tokens.includes(token)) {
      return
    }

    log('token %d released', token)
    this.tokens.push(token)
  }

  /**
   * Resolve multiaddr recursively
   */
  async _resolve (ma: Multiaddr, options: AbortOptions): Promise<Multiaddr[]> {
    // TODO: recursive logic should live in multiaddr once dns4/dns6 support is in place
    // Now only supporting resolve for dnsaddr
    const resolvableProto = ma.protoNames().includes('dnsaddr')

    // Multiaddr is not resolvable? End recursion!
    if (!resolvableProto) {
      return [ma]
    }

    const resolvedMultiaddrs = await this._resolveRecord(ma, options)
    const recursiveMultiaddrs = await Promise.all(resolvedMultiaddrs.map(async (nm) => {
      return await this._resolve(nm, options)
    }))

    const addrs = recursiveMultiaddrs.flat()
    return addrs.reduce<Multiaddr[]>((array, newM) => {
      if (array.find(m => m.equals(newM)) == null) {
        array.push(newM)
      }
      return array
    }, ([]))
  }

  /**
   * Resolve a given multiaddr. If this fails, an empty array will be returned
   */
  async _resolveRecord (ma: Multiaddr, options: AbortOptions): Promise<Multiaddr[]> {
    try {
      ma = multiaddr(ma.toString()) // Use current multiaddr module
      const multiaddrs = await ma.resolve(options)
      return multiaddrs
    } catch (err) {
      log.error(`multiaddr ${ma.toString()} could not be resolved`, err)
      return []
    }
  }
}

/**
 * Type safe version of `list.filter(Boolean)`
 */
function isTruthy <T> (e: T | false | null | undefined): e is T {
  return Boolean(e)
}

/**
 * Returns a random string
 */
function randomId (): string {
  return `${(parseInt(String(Math.random() * 1e9), 10)).toString()}${Date.now()}`
}<|MERGE_RESOLUTION|>--- conflicted
+++ resolved
@@ -164,13 +164,8 @@
         await this.components.peerStore.addressBook.add(peerId, [multiaddr])
       }
 
-<<<<<<< HEAD
-      if (await this.components.connectionGater.denyDialPeer(peerId)) {
+      if ((await this.components.connectionGater.denyDialPeer?.(peerId)) === true) {
         throw new CodeError('The dial request is blocked by gater.allowDialPeer', codes.ERR_PEER_DIAL_INTERCEPTED)
-=======
-      if ((await this.components.connectionGater.denyDialPeer?.(peerId)) === true) {
-        throw errCode(new Error('The dial request is blocked by gater.allowDialPeer'), codes.ERR_PEER_DIAL_INTERCEPTED)
->>>>>>> 5e63ee2d
       }
     }
 
