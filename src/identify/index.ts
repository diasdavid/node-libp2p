import { logger } from '@libp2p/logger'
import { CodeError } from '@libp2p/interfaces/errors'
import * as lp from 'it-length-prefixed'
import { pipe } from 'it-pipe'
import first from 'it-first'
import { fromString as uint8ArrayFromString } from 'uint8arrays/from-string'
import { Multiaddr, multiaddr, protocols } from '@multiformats/multiaddr'
import { Identify } from './pb/message.js'
import { RecordEnvelope, PeerRecord } from '@libp2p/peer-record'
import {
  MULTICODEC_IDENTIFY,
  MULTICODEC_IDENTIFY_PUSH,
  IDENTIFY_PROTOCOL_VERSION,
  MULTICODEC_IDENTIFY_PROTOCOL_NAME,
  MULTICODEC_IDENTIFY_PUSH_PROTOCOL_NAME,
  MULTICODEC_IDENTIFY_PROTOCOL_VERSION,
  MULTICODEC_IDENTIFY_PUSH_PROTOCOL_VERSION
} from './consts.js'
import { codes } from '../errors.js'
import type { IncomingStreamData, Registrar } from '@libp2p/interface-registrar'
import type { Connection, Stream } from '@libp2p/interface-connection'
import type { Startable } from '@libp2p/interfaces/startable'
import { peerIdFromKeys } from '@libp2p/peer-id'
import type { AbortOptions } from '@libp2p/interfaces'
import { abortableDuplex } from 'abortable-iterator'
import { setMaxListeners } from 'events'
import type { ConnectionManager } from '@libp2p/interface-connection-manager'
import type { PeerId } from '@libp2p/interface-peer-id'
import type { Peer, PeerStore } from '@libp2p/interface-peer-store'
import type { AddressManager } from '@libp2p/interface-address-manager'
<<<<<<< HEAD
import { anySignal } from 'any-signal'
=======
import type { EventEmitter } from '@libp2p/interfaces/events'
import type { Libp2pEvents } from '@libp2p/interface-libp2p'
import { toString as uint8ArrayToString } from 'uint8arrays/to-string'
import { pbStream } from 'it-pb-stream'
>>>>>>> 17eb162a

const log = logger('libp2p:identify')

// https://github.com/libp2p/go-libp2p/blob/8d2e54e1637041d5cf4fac1e531287560bd1f4ac/p2p/protocol/identify/id.go#L52
const MAX_IDENTIFY_MESSAGE_SIZE = 1024 * 8

export interface HostProperties {
  agentVersion: string
}

export interface IdentifyServiceInit {
  /**
   * The prefix to use for the protocol (default: 'ipfs')
   */
  protocolPrefix: string

  /**
   * What details we should send as part of an identify message
   */
  host: HostProperties

  /**
   * How long we should wait for a remote peer to send their identify response
   */
  timeout: number

  /**
   * Identify responses larger than this in bytes will be rejected (default: 8192)
   */
  maxIdentifyMessageSize?: number

  maxInboundStreams: number
  maxOutboundStreams: number

  maxPushIncomingStreams: number
  maxPushOutgoingStreams: number
  maxObservedAddresses?: number
}

export interface IdentifyServiceComponents {
  peerId: PeerId
  peerStore: PeerStore
  connectionManager: ConnectionManager
  registrar: Registrar
  addressManager: AddressManager
  events: EventEmitter<Libp2pEvents>
}

export class IdentifyService implements Startable {
  private readonly components: IdentifyServiceComponents
  private readonly identifyProtocolStr: string
  private readonly identifyPushProtocolStr: string
  public readonly host: {
    protocolVersion: string
    agentVersion: string
  }

  private readonly init: IdentifyServiceInit
  private started: boolean

  constructor (components: IdentifyServiceComponents, init: IdentifyServiceInit) {
    this.components = components
    this.started = false
    this.init = init

    this.identifyProtocolStr = `/${init.protocolPrefix}/${MULTICODEC_IDENTIFY_PROTOCOL_NAME}/${MULTICODEC_IDENTIFY_PROTOCOL_VERSION}`
    this.identifyPushProtocolStr = `/${init.protocolPrefix}/${MULTICODEC_IDENTIFY_PUSH_PROTOCOL_NAME}/${MULTICODEC_IDENTIFY_PUSH_PROTOCOL_VERSION}`

    // Store self host metadata
    this.host = {
      protocolVersion: `${init.protocolPrefix}/${IDENTIFY_PROTOCOL_VERSION}`,
      ...init.host
    }

    // When a new connection happens, trigger identify
    this.components.events.addEventListener('connection:open', (evt) => {
      const connection = evt.detail
      this.identify(connection).catch(err => { log.error('error during identify trigged by connection:open', err) })
    })

    // When self peer record changes, trigger identify-push
    this.components.events.addEventListener('self:peer:update', (evt) => {
      void this.pushToPeerStore().catch(err => { log.error(err) })
    })
  }

  isStarted (): boolean {
    return this.started
  }

  async start (): Promise<void> {
    if (this.started) {
      return
    }

    await this.components.peerStore.merge(this.components.peerId, {
      metadata: {
        AgentVersion: uint8ArrayFromString(this.host.agentVersion),
        ProtocolVersion: uint8ArrayFromString(this.host.protocolVersion)
      }
    })

    await this.components.registrar.handle(this.identifyProtocolStr, (data) => {
      void this._handleIdentify(data).catch(err => {
        log.error(err)
      })
    }, {
      maxInboundStreams: this.init.maxInboundStreams,
      maxOutboundStreams: this.init.maxOutboundStreams
    })
    await this.components.registrar.handle(this.identifyPushProtocolStr, (data) => {
      void this._handlePush(data).catch(err => {
        log.error(err)
      })
    }, {
      maxInboundStreams: this.init.maxPushIncomingStreams,
      maxOutboundStreams: this.init.maxPushOutgoingStreams
    })

    this.started = true
  }

  async stop (): Promise<void> {
    await this.components.registrar.unhandle(this.identifyProtocolStr)
    await this.components.registrar.unhandle(this.identifyPushProtocolStr)

    this.started = false
  }

  /**
   * Send an Identify Push update to the list of connections
   */
  async push (connections: Connection[]): Promise<void> {
    const listenAddresses = this.components.addressManager.getAddresses().map(ma => ma.decapsulateCode(protocols('p2p').code))
    const peerRecord = new PeerRecord({
      peerId: this.components.peerId,
      multiaddrs: listenAddresses
    })
    const signedPeerRecord = await RecordEnvelope.seal(peerRecord, this.components.peerId)
    const supportedProtocols = this.components.registrar.getProtocols()
    const peer = await this.components.peerStore.get(this.components.peerId)
    const agentVersion = uint8ArrayToString(peer.metadata.get('AgentVersion') ?? uint8ArrayFromString(this.host.agentVersion))
    const protocolVersion = uint8ArrayToString(peer.metadata.get('ProtocolVersion') ?? uint8ArrayFromString(this.host.protocolVersion))

    const pushes = connections.map(async connection => {
      let stream: Stream | undefined

      const signal = AbortSignal.timeout(this.init.timeout)

      try {
        // fails on node < 15.4
        setMaxListeners?.(Infinity, signal)
      } catch {}

      try {
        stream = await connection.newStream([this.identifyPushProtocolStr], {
          signal
        })

        // make stream abortable
        const source = abortableDuplex(stream, signal)

        await source.sink(pipe(
          [Identify.encode({
            listenAddrs: listenAddresses.map(ma => ma.bytes),
            signedPeerRecord: signedPeerRecord.marshal(),
            protocols: supportedProtocols,
            agentVersion,
            protocolVersion
          })],
          (source) => lp.encode(source)
        ))
      } catch (err: any) {
        // Just log errors
        log.error('could not push identify update to peer', err)
      } finally {
        if (stream != null) {
          stream.close()
        }
      }
    })

    await Promise.all(pushes)
  }

  /**
   * Calls `push` on all peer connections
   */
  async pushToPeerStore (): Promise<void> {
    // Do not try to push if we are not running
    if (!this.isStarted()) {
      return
    }

    const connections: Connection[] = []

    for (const conn of this.components.connectionManager.getConnections()) {
      const peerId = conn.remotePeer
      const peer = await this.components.peerStore.get(peerId)

      if (!peer.protocols.includes(this.identifyPushProtocolStr)) {
        continue
      }

      connections.push(conn)
    }

    await this.push(connections)
  }

  async _identify (connection: Connection, options: AbortOptions = {}): Promise<Identify> {
    let signal = options.signal
    let stream: Stream | undefined

    // create a timeout if no abort signal passed
    if (signal == null) {
      signal = anySignal([AbortSignal.timeout(this.init.timeout), options.signal])

      try {
        // fails on node < 15.4
        setMaxListeners?.(Infinity, signal)
      } catch {}
    }

    try {
      stream = await connection.newStream([this.identifyProtocolStr], {
        signal
      })

      // make stream abortable
      const source = abortableDuplex(stream, signal)

      const data = await pipe(
        [],
        source,
        (source) => lp.decode(source, {
          maxDataLength: this.init.maxIdentifyMessageSize ?? MAX_IDENTIFY_MESSAGE_SIZE
        }),
        async (source) => await first(source)
      )

      if (data == null) {
        throw new CodeError('No data could be retrieved', codes.ERR_CONNECTION_ENDED)
      }

      try {
        return Identify.decode(data)
      } catch (err: any) {
        throw new CodeError(String(err), codes.ERR_INVALID_MESSAGE)
      }
    } finally {
      if (stream != null) {
        stream.close()
      }
    }
  }

  /**
   * Requests the `Identify` message from peer associated with the given `connection`.
   * If the identified peer does not match the `PeerId` associated with the connection,
   * an error will be thrown.
   */
  async identify (connection: Connection, options: AbortOptions = {}): Promise<void> {
    const message = await this._identify(connection, options)
    const {
      publicKey,
      protocols,
      observedAddr
    } = message

    if (publicKey == null) {
      throw new CodeError('public key was missing from identify message', codes.ERR_MISSING_PUBLIC_KEY)
    }

    const id = await peerIdFromKeys(publicKey)

    if (!connection.remotePeer.equals(id)) {
      throw new CodeError('identified peer does not match the expected peer', codes.ERR_INVALID_PEER)
    }

    if (this.components.peerId.equals(id)) {
      throw new CodeError('identified peer is our own peer id?', codes.ERR_INVALID_PEER)
    }

    // Get the observedAddr if there is one
    const cleanObservedAddr = IdentifyService.getCleanMultiaddr(observedAddr)

    log('identify completed for peer %p and protocols %o', id, protocols)
    log('our observed address is %s', cleanObservedAddr)

    if (cleanObservedAddr != null &&
        this.components.addressManager.getObservedAddrs().length < (this.init.maxObservedAddresses ?? Infinity)) {
      log('storing our observed address %s', cleanObservedAddr?.toString())
      this.components.addressManager.addObservedAddr(cleanObservedAddr)
    }

    await this.#consumeIdentifyMessage(connection.remotePeer, message)
  }

  /**
   * Sends the `Identify` response with the Signed Peer Record
   * to the requesting peer over the given `connection`
   */
  async _handleIdentify (data: IncomingStreamData): Promise<void> {
    const { connection, stream } = data

    const signal = AbortSignal.timeout(this.init.timeout)

    try {
      // fails on node < 15.4
      setMaxListeners?.(Infinity, signal)
    } catch {}

    try {
      const publicKey = this.components.peerId.publicKey ?? new Uint8Array(0)
      const peerData = await this.components.peerStore.get(this.components.peerId)
      const multiaddrs = this.components.addressManager.getAddresses().map(ma => ma.decapsulateCode(protocols('p2p').code))
      let signedPeerRecord = peerData.peerRecordEnvelope

      if (multiaddrs.length > 0 && signedPeerRecord == null) {
        const peerRecord = new PeerRecord({
          peerId: this.components.peerId,
          multiaddrs
        })

        const envelope = await RecordEnvelope.seal(peerRecord, this.components.peerId)
        signedPeerRecord = envelope.marshal().subarray()
      }

      const message = Identify.encode({
        protocolVersion: this.host.protocolVersion,
        agentVersion: this.host.agentVersion,
        publicKey,
        listenAddrs: multiaddrs.map(addr => addr.bytes),
        signedPeerRecord,
        observedAddr: connection.remoteAddr.bytes,
        protocols: peerData.protocols
      })

      // make stream abortable
      const source = abortableDuplex(stream, signal)

      const msgWithLenPrefix = pipe([message], (source) => lp.encode(source))
      await source.sink(msgWithLenPrefix)
    } catch (err: any) {
      log.error('could not respond to identify request', err)
    } finally {
      stream.close()
    }
  }

  /**
   * Reads the Identify Push message from the given `connection`
   */
  async _handlePush (data: IncomingStreamData): Promise<void> {
    const { connection, stream } = data
<<<<<<< HEAD
    const signal = AbortSignal.timeout(this.init.timeout)

    try {
      // fails on node < 15.4
      setMaxListeners?.(Infinity, signal)
    } catch {}
=======

    try {
      if (this.components.peerId.equals(connection.remotePeer)) {
        throw new Error('received push from ourselves?')
      }
>>>>>>> 17eb162a

      // make stream abortable
<<<<<<< HEAD
      const source = abortableDuplex(stream, signal)

      const data = await pipe(
        [],
        source,
        (source) => lp.decode(source, {
          maxDataLength: this.init.maxIdentifyMessageSize ?? MAX_IDENTIFY_MESSAGE_SIZE
        }),
        async (source) => await first(source)
      )
=======
      const source = abortableDuplex(stream, AbortSignal.timeout(this.init.timeout))
      const pb = pbStream(source, {
        maxDataLength: this.init.maxIdentifyMessageSize ?? MAX_IDENTIFY_MESSAGE_SIZE
      })
      const message = await pb.readPB(Identify)
>>>>>>> 17eb162a

      await this.#consumeIdentifyMessage(connection.remotePeer, message)
    } catch (err: any) {
      log.error('received invalid message', err)
      return
    } finally {
      stream.close()
    }

    log('handled push from %p', connection.remotePeer)
  }

  async #consumeIdentifyMessage (remotePeer: PeerId, message: Identify): Promise<void> {
    if (message == null) {
      throw new Error('Message was null or undefined')
    }

    log('received identify from %p', remotePeer)

    if (message.signedPeerRecord == null) {
      return
    }

    const envelope = await RecordEnvelope.openAndCertify(message.signedPeerRecord, PeerRecord.DOMAIN)
    const peerRecord = PeerRecord.createFromProtobuf(envelope.payload)

    // Verify peerId
    if (!peerRecord.peerId.equals(envelope.peerId)) {
      throw new Error('signing key does not match PeerId in the PeerRecord')
    }

    // Make sure remote peer is the one sending the record
    if (!remotePeer.equals(peerRecord.peerId)) {
      throw new Error('signing key does not match remote PeerId')
    }

    let peer: Peer | undefined

    try {
      peer = await this.components.peerStore.get(peerRecord.peerId)
    } catch (err: any) {
      if (err.code !== 'ERR_NOT_FOUND') {
        throw err
      }
    }

    log('received signedPeerRecord in push from %p', remotePeer)
    let metadata = new Map()

    if (peer?.peerRecordEnvelope != null) {
      const storedEnvelope = await RecordEnvelope.createFromProtobuf(peer.peerRecordEnvelope)
      const storedRecord = PeerRecord.createFromProtobuf(storedEnvelope.payload)

      // ensure seq is greater than, or equal to, the last received
      if (storedRecord.seqNumber >= peerRecord.seqNumber) {
        log('sequence number was lower or equal to existing sequence number - stored: %d received: %d', storedRecord.seqNumber, peerRecord.seqNumber)
      }

      metadata = peer.metadata
    }

    if (message.agentVersion != null) {
      metadata.set('AgentVersion', uint8ArrayFromString(message.agentVersion))
    }

    if (message.protocolVersion != null) {
      metadata.set('ProtocolVersion', uint8ArrayFromString(message.protocolVersion))
    }

    await this.components.peerStore.patch(peerRecord.peerId, {
      peerRecordEnvelope: message.signedPeerRecord,
      protocols: message.protocols,
      addresses: peerRecord.multiaddrs.map(multiaddr => ({
        isCertified: true,
        multiaddr
      })),
      metadata
    })

    log('consumed signedPeerRecord sent in push from %p', remotePeer)
  }

  /**
   * Takes the `addr` and converts it to a Multiaddr if possible
   */
  static getCleanMultiaddr (addr: Uint8Array | string | null | undefined): Multiaddr | undefined {
    if (addr != null && addr.length > 0) {
      try {
        return multiaddr(addr)
      } catch {

      }
    }
  }
}

/**
 * The protocols the IdentifyService supports
 */
export const multicodecs = {
  IDENTIFY: MULTICODEC_IDENTIFY,
  IDENTIFY_PUSH: MULTICODEC_IDENTIFY_PUSH
}

export const Message = { Identify }<|MERGE_RESOLUTION|>--- conflicted
+++ resolved
@@ -28,14 +28,11 @@
 import type { PeerId } from '@libp2p/interface-peer-id'
 import type { Peer, PeerStore } from '@libp2p/interface-peer-store'
 import type { AddressManager } from '@libp2p/interface-address-manager'
-<<<<<<< HEAD
 import { anySignal } from 'any-signal'
-=======
 import type { EventEmitter } from '@libp2p/interfaces/events'
 import type { Libp2pEvents } from '@libp2p/interface-libp2p'
 import { toString as uint8ArrayToString } from 'uint8arrays/to-string'
 import { pbStream } from 'it-pb-stream'
->>>>>>> 17eb162a
 
 const log = logger('libp2p:identify')
 
@@ -392,40 +389,18 @@
    */
   async _handlePush (data: IncomingStreamData): Promise<void> {
     const { connection, stream } = data
-<<<<<<< HEAD
-    const signal = AbortSignal.timeout(this.init.timeout)
-
-    try {
-      // fails on node < 15.4
-      setMaxListeners?.(Infinity, signal)
-    } catch {}
-=======
 
     try {
       if (this.components.peerId.equals(connection.remotePeer)) {
         throw new Error('received push from ourselves?')
       }
->>>>>>> 17eb162a
 
       // make stream abortable
-<<<<<<< HEAD
-      const source = abortableDuplex(stream, signal)
-
-      const data = await pipe(
-        [],
-        source,
-        (source) => lp.decode(source, {
-          maxDataLength: this.init.maxIdentifyMessageSize ?? MAX_IDENTIFY_MESSAGE_SIZE
-        }),
-        async (source) => await first(source)
-      )
-=======
       const source = abortableDuplex(stream, AbortSignal.timeout(this.init.timeout))
       const pb = pbStream(source, {
         maxDataLength: this.init.maxIdentifyMessageSize ?? MAX_IDENTIFY_MESSAGE_SIZE
       })
       const message = await pb.readPB(Identify)
->>>>>>> 17eb162a
 
       await this.#consumeIdentifyMessage(connection.remotePeer, message)
     } catch (err: any) {
