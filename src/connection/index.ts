import type { Multiaddr } from '@multiformats/multiaddr'
import errCode from 'err-code'
import { OPEN, CLOSING, CLOSED } from '@libp2p/interface-connection/status'
import { symbol } from '@libp2p/interface-connection'
import type { Connection, ConnectionStat, Stream } from '@libp2p/interface-connection'
import type { PeerId } from '@libp2p/interface-peer-id'
import { logger } from '@libp2p/logger'
import type { AbortOptions } from '@libp2p/interfaces'

const log = logger('libp2p:connection')

interface ConnectionInit {
  remoteAddr: Multiaddr
  remotePeer: PeerId
  newStream: (protocols: string[], options?: AbortOptions) => Promise<Stream>
  close: () => Promise<void>
  getStreams: () => Stream[]
  stat: ConnectionStat
}

/**
 * An implementation of the js-libp2p connection.
 * Any libp2p transport should use an upgrader to return this connection.
 */
export class ConnectionImpl implements Connection {
  /**
   * Connection identifier.
   */
  public readonly id: string

  /**
   * Observed multiaddr of the remote peer
   */
  public readonly remoteAddr: Multiaddr

  /**
   * Remote peer id
   */
  public readonly remotePeer: PeerId

  /**
   * Connection metadata
   */
  public readonly stat: ConnectionStat

  /**
   * User provided tags
   *
   */
  public tags: string[]

  /**
   * Reference to the new stream function of the multiplexer
   */
  private readonly _newStream: (protocols: string[], options?: AbortOptions) => Promise<Stream>

  /**
   * Reference to the close function of the raw connection
   */
  private readonly _close: () => Promise<void>

  /**
   * Reference to the getStreams function of the muxer
   */
  private readonly _getStreams: () => Stream[]

  private _closing: boolean

  /**
   * An implementation of the js-libp2p connection.
   * Any libp2p transport should use an upgrader to return this connection.
   */
  constructor (init: ConnectionInit) {
    const { remoteAddr, remotePeer, newStream, close, getStreams, stat } = init

    this.id = `${(parseInt(String(Math.random() * 1e9))).toString(36)}${Date.now()}`
    this.remoteAddr = remoteAddr
    this.remotePeer = remotePeer
    this.stat = {
      ...stat,
      status: OPEN
    }
    this._newStream = newStream
    this._close = close
    this._getStreams = getStreams
    this.tags = []
    this._closing = false
  }

  get [Symbol.toStringTag] (): 'Connection' {
    return 'Connection'
  }

  get [symbol] (): true {
    return true
  }

  /**
   * Get all the streams of the muxer
   */
  get streams (): Stream[] {
    return this._getStreams()
  }

  /**
   * Create a new stream from this connection
   */
  async newStream (protocols: string | string[], options?: AbortOptions): Promise<Stream> {
    if (this.stat.status === CLOSING) {
      throw errCode(new Error('the connection is being closed'), 'ERR_CONNECTION_BEING_CLOSED')
    }

    if (this.stat.status === CLOSED) {
      throw errCode(new Error('the connection is closed'), 'ERR_CONNECTION_CLOSED')
    }

    if (!Array.isArray(protocols)) {
      protocols = [protocols]
    }

    const stream = await this._newStream(protocols, options)

    stream.stat.direction = 'outbound'

    return stream
  }

  /**
   * Add a stream when it is opened to the registry
   */
  addStream (stream: Stream): void {
    stream.stat.direction = 'inbound'
    this.streams.push(stream)
  }

  /**
   * Remove stream registry after it is closed
   */
<<<<<<< HEAD
  removeStream (id: string) {
    const indexToRemove = this.streams.findIndex(s => s.id === id)
    if (indexToRemove === -1) {
      return
    }
    this.streams.splice(indexToRemove, 1)
=======
  removeStream (id: string): void {

>>>>>>> d6c86015
  }

  /**
   * Close the connection
   */
  async close (): Promise<void> {
    if (this.stat.status === CLOSED || this._closing) {
      return
    }

    this.stat.status = CLOSING

    // close all streams - this can throw if we're not multiplexed
    try {
      this.streams.forEach(s => { s.close() })
    } catch (err) {
      log.error(err)
    }

    // Close raw connection
    this._closing = true
    await this._close()
    this._closing = false

    this.stat.timeline.close = Date.now()
    this.stat.status = CLOSED
  }
}

export function createConnection (init: ConnectionInit): Connection {
  return new ConnectionImpl(init)
}<|MERGE_RESOLUTION|>--- conflicted
+++ resolved
@@ -136,17 +136,12 @@
   /**
    * Remove stream registry after it is closed
    */
-<<<<<<< HEAD
   removeStream (id: string) {
     const indexToRemove = this.streams.findIndex(s => s.id === id)
     if (indexToRemove === -1) {
       return
     }
     this.streams.splice(indexToRemove, 1)
-=======
-  removeStream (id: string): void {
-
->>>>>>> d6c86015
   }
 
   /**
