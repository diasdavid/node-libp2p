import { logger } from '@libp2p/logger'
import errCode from 'err-code'
import * as mss from '@libp2p/multistream-select'
import { pipe } from 'it-pipe'
// @ts-expect-error mutable-proxy does not export types
import mutableProxy from 'mutable-proxy'
import { codes } from './errors.js'
import { createConnection } from '@libp2p/connection'
import { CustomEvent, EventEmitter } from '@libp2p/interfaces/events'
import { peerIdFromString } from '@libp2p/peer-id'
import type { MultiaddrConnection, Connection, Stream } from '@libp2p/interface-connection'
import type { ConnectionEncrypter, SecuredConnection } from '@libp2p/interface-connection-encrypter'
import type { StreamMuxer, StreamMuxerFactory } from '@libp2p/interface-stream-muxer'
import type { PeerId } from '@libp2p/interface-peer-id'
import type { Upgrader, UpgraderEvents } from '@libp2p/interface-transport'
import type { Duplex } from 'it-stream-types'
import { Components, isInitializable } from '@libp2p/components'
import type { AbortOptions } from '@libp2p/interfaces'
import type { Registrar } from '@libp2p/interface-registrar'
import { DEFAULT_MAX_INBOUND_STREAMS, DEFAULT_MAX_OUTBOUND_STREAMS } from './registrar.js'
import { TimeoutController } from 'timeout-abort-controller'
import { abortableDuplex } from 'abortable-iterator'
import { setMaxListeners } from 'events'

const log = logger('libp2p:upgrader')

interface CreateConectionOptions {
  cryptoProtocol: string
  direction: 'inbound' | 'outbound'
  maConn: MultiaddrConnection
  upgradedConn: Duplex<Uint8Array>
  remotePeer: PeerId
  muxerFactory?: StreamMuxerFactory
}

interface OnStreamOptions {
  connection: Connection
  stream: Stream
  protocol: string
}

export interface CryptoResult extends SecuredConnection {
  protocol: string
}

export interface UpgraderInit {
  connectionEncryption: ConnectionEncrypter[]
  muxers: StreamMuxerFactory[]

  /**
   * An amount of ms by which an inbound connection upgrade
   * must complete
   */
  inboundUpgradeTimeout: number
}

function findIncomingStreamLimit (protocol: string, registrar: Registrar) {
  try {
    const { options } = registrar.getHandler(protocol)

    return options.maxInboundStreams
  } catch (err: any) {
    if (err.code !== codes.ERR_NO_HANDLER_FOR_PROTOCOL) {
      throw err
    }
  }

  return DEFAULT_MAX_INBOUND_STREAMS
}

function findOutgoingStreamLimit (protocol: string, registrar: Registrar) {
  try {
    const { options } = registrar.getHandler(protocol)

    return options.maxOutboundStreams
  } catch (err: any) {
    if (err.code !== codes.ERR_NO_HANDLER_FOR_PROTOCOL) {
      throw err
    }
  }

  return DEFAULT_MAX_OUTBOUND_STREAMS
}

function countStreams (protocol: string, direction: 'inbound' | 'outbound', connection: Connection) {
  let streamCount = 0

  connection.streams.forEach(stream => {
    if (stream.stat.direction === direction && stream.stat.protocol === protocol) {
      streamCount++
    }
  })

  return streamCount
}

export class DefaultUpgrader extends EventEmitter<UpgraderEvents> implements Upgrader {
  private readonly components: Components
  private readonly connectionEncryption: Map<string, ConnectionEncrypter>
  private readonly muxers: Map<string, StreamMuxerFactory>
  private readonly inboundUpgradeTimeout: number

  constructor (components: Components, init: UpgraderInit) {
    super()

    this.components = components
    this.connectionEncryption = new Map()

    init.connectionEncryption.forEach(encrypter => {
      this.connectionEncryption.set(encrypter.protocol, encrypter)
    })

    this.muxers = new Map()

    init.muxers.forEach(muxer => {
      this.muxers.set(muxer.protocol, muxer)
    })

    this.inboundUpgradeTimeout = init.inboundUpgradeTimeout
  }

  /**
   * Upgrades an inbound connection
   */
  async upgradeInbound (maConn: MultiaddrConnection): Promise<Connection> {
    let encryptedConn
    let remotePeer
    let upgradedConn: Duplex<Uint8Array>
    let muxerFactory: StreamMuxerFactory | undefined
    let cryptoProtocol
    let setPeer
    let proxyPeer
    const metrics = this.components.getMetrics()

    const timeoutController = new TimeoutController(this.inboundUpgradeTimeout)

    try {
      // fails on node < 15.4
      setMaxListeners?.(Infinity, timeoutController.signal)
    } catch {}

    try {
      const abortableStream = abortableDuplex(maConn, timeoutController.signal)
      maConn.source = abortableStream.source
      maConn.sink = abortableStream.sink

      if (await this.components.getConnectionGater().denyInboundConnection(maConn)) {
        throw errCode(new Error('The multiaddr connection is blocked by gater.acceptConnection'), codes.ERR_CONNECTION_INTERCEPTED)
      }

      if (metrics != null) {
        ({ setTarget: setPeer, proxy: proxyPeer } = mutableProxy())
        const idString = `${(Math.random() * 1e9).toString(36)}${Date.now()}`
        setPeer({ toString: () => idString })
        metrics.trackStream({ stream: maConn, remotePeer: proxyPeer })
      }

      log('starting the inbound connection upgrade')

      // Protect
      let protectedConn = maConn
      const protector = this.components.getConnectionProtector()

      if (protector != null) {
        log('protecting the inbound connection')
        protectedConn = await protector.protect(maConn)
      }

      try {
        // Encrypt the connection
        ({
          conn: encryptedConn,
          remotePeer,
          protocol: cryptoProtocol
        } = await this._encryptInbound(protectedConn))

        if (await this.components.getConnectionGater().denyInboundEncryptedConnection(remotePeer, {
          ...protectedConn,
          ...encryptedConn
        })) {
          throw errCode(new Error('The multiaddr connection is blocked by gater.acceptEncryptedConnection'), codes.ERR_CONNECTION_INTERCEPTED)
        }

        // Multiplex the connection
        if (this.muxers.size > 0) {
          const multiplexed = await this._multiplexInbound({
            ...protectedConn,
            ...encryptedConn
          }, this.muxers)
          muxerFactory = multiplexed.muxerFactory
          upgradedConn = multiplexed.stream
        } else {
          upgradedConn = encryptedConn
        }
      } catch (err: any) {
        log.error('Failed to upgrade inbound connection', err)
        await maConn.close(err)
        throw err
      }

      if (await this.components.getConnectionGater().denyInboundUpgradedConnection(remotePeer, {
        ...protectedConn,
        ...encryptedConn
      })) {
        throw errCode(new Error('The multiaddr connection is blocked by gater.acceptEncryptedConnection'), codes.ERR_CONNECTION_INTERCEPTED)
      }

      if (metrics != null) {
        metrics.updatePlaceholder(proxyPeer, remotePeer)
        setPeer(remotePeer)
      }

      log('Successfully upgraded inbound connection')

      return this._createConnection({
        cryptoProtocol,
        direction: 'inbound',
        maConn,
        upgradedConn,
        muxerFactory,
        remotePeer
      })
    } finally {
      timeoutController.clear()
    }
  }

  /**
   * Upgrades an outbound connection
   */
  async upgradeOutbound (maConn: MultiaddrConnection): Promise<Connection> {
    const idStr = maConn.remoteAddr.getPeerId()
    if (idStr == null) {
      throw errCode(new Error('outbound connection must have a peer id'), codes.ERR_INVALID_MULTIADDR)
    }

    const remotePeerId = peerIdFromString(idStr)

    if (await this.components.getConnectionGater().denyOutboundConnection(remotePeerId, maConn)) {
      throw errCode(new Error('The multiaddr connection is blocked by connectionGater.denyOutboundConnection'), codes.ERR_CONNECTION_INTERCEPTED)
    }

    let encryptedConn
    let remotePeer
    let upgradedConn
    let cryptoProtocol
    let muxerFactory
    let setPeer
    let proxyPeer
    const metrics = this.components.getMetrics()

    if (metrics != null) {
      ({ setTarget: setPeer, proxy: proxyPeer } = mutableProxy())
      const idString = `${(Math.random() * 1e9).toString(36)}${Date.now()}`
      setPeer({ toB58String: () => idString })
      metrics.trackStream({ stream: maConn, remotePeer: proxyPeer })
    }

    log('Starting the outbound connection upgrade')

    // Protect
    let protectedConn = maConn
    const protector = this.components.getConnectionProtector()

    if (protector != null) {
      protectedConn = await protector.protect(maConn)
    }

    try {
      // Encrypt the connection
      ({
        conn: encryptedConn,
        remotePeer,
        protocol: cryptoProtocol
      } = await this._encryptOutbound(protectedConn, remotePeerId))

      if (await this.components.getConnectionGater().denyOutboundEncryptedConnection(remotePeer, {
        ...protectedConn,
        ...encryptedConn
      })) {
        throw errCode(new Error('The multiaddr connection is blocked by gater.acceptEncryptedConnection'), codes.ERR_CONNECTION_INTERCEPTED)
      }

      // Multiplex the connection
      if (this.muxers.size > 0) {
        const multiplexed = await this._multiplexOutbound({
          ...protectedConn,
          ...encryptedConn
        }, this.muxers)
        muxerFactory = multiplexed.muxerFactory
        upgradedConn = multiplexed.stream
      } else {
        upgradedConn = encryptedConn
      }
    } catch (err: any) {
      log.error('Failed to upgrade outbound connection', err)
      await maConn.close(err)
      throw err
    }

    if (await this.components.getConnectionGater().denyOutboundUpgradedConnection(remotePeer, {
      ...protectedConn,
      ...encryptedConn
    })) {
      throw errCode(new Error('The multiaddr connection is blocked by gater.acceptEncryptedConnection'), codes.ERR_CONNECTION_INTERCEPTED)
    }

    if (metrics != null) {
      metrics.updatePlaceholder(proxyPeer, remotePeer)
      setPeer(remotePeer)
    }

    log('Successfully upgraded outbound connection')

    return this._createConnection({
      cryptoProtocol,
      direction: 'outbound',
      maConn,
      upgradedConn,
      muxerFactory,
      remotePeer
    })
  }

  /**
   * A convenience method for generating a new `Connection`
   */
  _createConnection (opts: CreateConectionOptions): Connection {
    const {
      cryptoProtocol,
      direction,
      maConn,
      upgradedConn,
      remotePeer,
      muxerFactory
    } = opts

    let muxer: StreamMuxer | undefined
    let newStream: ((multicodecs: string[], options?: AbortOptions) => Promise<Stream>) | undefined
    let connection: Connection // eslint-disable-line prefer-const

    if (muxerFactory != null) {
      // Create the muxer
      muxer = muxerFactory.createStreamMuxer({
        direction,
        // Run anytime a remote stream is created
        onIncomingStream: muxedStream => {
          if (connection == null) {
            return
          }

          void Promise.resolve()
            .then(async () => {
              const protocols = this.components.getRegistrar().getProtocols()
              const { stream, protocol } = await mss.handle(muxedStream, protocols)
              log('%s: incoming stream opened on %s', direction, protocol)

              const metrics = this.components.getMetrics()

              if (metrics != null) {
                metrics.trackStream({ stream, remotePeer, protocol })
              }

              if (connection == null) {
                return
              }

              const incomingLimit = findIncomingStreamLimit(protocol, this.components.getRegistrar())
              const streamCount = countStreams(protocol, 'inbound', connection)

              if (streamCount === incomingLimit) {
                muxedStream.abort(errCode(new Error(`Too many inbound protocol streams for protocol "${protocol}" - limit ${incomingLimit}`), codes.ERR_TOO_MANY_INBOUND_PROTOCOL_STREAMS))

                return
              }

              muxedStream.stat.protocol = protocol

              // If a protocol stream has been successfully negotiated and is to be passed to the application,
              // the peerstore should ensure that the peer is registered with that protocol
              this.components.getPeerStore().protoBook.add(remotePeer, [protocol]).catch(err => log.error(err))

              connection.addStream(muxedStream)
              this._onStream({ connection, stream: Object.assign(muxedStream, stream), protocol })
            })
            .catch(err => {
              log.error(err)

              if (muxedStream.stat.timeline.close == null) {
                muxedStream.close()
              }
            })
        },
        // Run anytime a stream closes
        onStreamEnd: muxedStream => {
          connection?.removeStream(muxedStream.id)
        }
      })

      if (isInitializable(muxer)) {
        muxer.init(this.components)
      }

      newStream = async (protocols: string[], options: AbortOptions = {}): Promise<Stream> => {
        if (muxer == null) {
          throw errCode(new Error('Stream is not multiplexed'), codes.ERR_MUXER_UNAVAILABLE)
        }

        log('%s: starting new stream on %s', direction, protocols)
        const muxedStream = muxer.newStream()
        const metrics = this.components.getMetrics()
        let controller: TimeoutController | undefined

        try {
          if (options.signal == null) {
            log('No abort signal was passed while trying to negotiate protocols %s falling back to default timeout', protocols)

            controller = new TimeoutController(30000)
            options.signal = controller.signal

            try {
              // fails on node < 15.4
              setMaxListeners?.(Infinity, controller.signal)
            } catch {}
          }

          const { stream, protocol } = await mss.select(muxedStream, protocols, options)

          if (metrics != null) {
            metrics.trackStream({ stream, remotePeer, protocol })
          }

          const outgoingLimit = findOutgoingStreamLimit(protocol, this.components.getRegistrar())
          const streamCount = countStreams(protocol, 'outbound', connection)

          if (streamCount === outgoingLimit) {
            const err = errCode(new Error(`Too many outbound protocol streams for protocol "${protocol}" - limit ${outgoingLimit}`), codes.ERR_TOO_MANY_OUTBOUND_PROTOCOL_STREAMS)
            muxedStream.abort(err)

            throw err
          }

          // If a protocol stream has been successfully negotiated and is to be passed to the application,
          // the peerstore should ensure that the peer is registered with that protocol
          this.components.getPeerStore().protoBook.add(remotePeer, [protocol]).catch(err => log.error(err))

          // after the handshake the returned stream can have early data so override
          // the souce/sink
          muxedStream.source = stream.source
          muxedStream.sink = stream.sink
          muxedStream.stat.protocol = protocol

<<<<<<< HEAD
          return Object.assign(
            muxedStream,
            stream,
            {
              stat: {
                ...muxedStream.stat,
                protocol
              }
            }
          )
=======
          return muxedStream
>>>>>>> dd14f82e
        } catch (err: any) {
          log.error('could not create new stream', err)

          if (muxedStream.stat.timeline.close == null) {
            muxedStream.close()
          }

          if (err.code != null) {
            throw err
          }

          throw errCode(err, codes.ERR_UNSUPPORTED_PROTOCOL)
        } finally {
          if (controller != null) {
            controller.clear()
          }
        }
      }

      // Pipe all data through the muxer
      pipe(upgradedConn, muxer, upgradedConn).catch(log.error)
    }

    const _timeline = maConn.timeline
    maConn.timeline = new Proxy(_timeline, {
      set: (...args) => {
        if (connection != null && args[1] === 'close' && args[2] != null && _timeline.close == null) {
          // Wait for close to finish before notifying of the closure
          (async () => {
            try {
              if (connection.stat.status === 'OPEN') {
                await connection.close()
              }
            } catch (err: any) {
              log.error(err)
            } finally {
              this.dispatchEvent(new CustomEvent<Connection>('connectionEnd', {
                detail: connection
              }))
            }
          })().catch(err => {
            log.error(err)
          })
        }

        return Reflect.set(...args)
      }
    })
    maConn.timeline.upgraded = Date.now()

    const errConnectionNotMultiplexed = () => {
      throw errCode(new Error('connection is not multiplexed'), codes.ERR_CONNECTION_NOT_MULTIPLEXED)
    }

    // Create the connection
    connection = createConnection({
      remoteAddr: maConn.remoteAddr,
      remotePeer: remotePeer,
      stat: {
        status: 'OPEN',
        direction,
        timeline: maConn.timeline,
        multiplexer: muxer?.protocol,
        encryption: cryptoProtocol
      },
      newStream: newStream ?? errConnectionNotMultiplexed,
      getStreams: () => muxer != null ? muxer.streams : errConnectionNotMultiplexed(),
      close: async () => {
        await maConn.close()
        // Ensure remaining streams are closed
        if (muxer != null) {
          muxer.close()
        }
      }
    })

    this.dispatchEvent(new CustomEvent<Connection>('connection', {
      detail: connection
    }))

    return connection
  }

  /**
   * Routes incoming streams to the correct handler
   */
  _onStream (opts: OnStreamOptions): void {
    const { connection, stream, protocol } = opts
    const { handler } = this.components.getRegistrar().getHandler(protocol)

    handler({ connection, stream })
  }

  /**
   * Attempts to encrypt the incoming `connection` with the provided `cryptos`
   */
  async _encryptInbound (connection: Duplex<Uint8Array>): Promise<CryptoResult> {
    const protocols = Array.from(this.connectionEncryption.keys())
    log('handling inbound crypto protocol selection', protocols)

    try {
      const { stream, protocol } = await mss.handle(connection, protocols, {
        writeBytes: true
      })
      const encrypter = this.connectionEncryption.get(protocol)

      if (encrypter == null) {
        throw new Error(`no crypto module found for ${protocol}`)
      }

      log('encrypting inbound connection...')

      return {
        ...await encrypter.secureInbound(this.components.getPeerId(), stream),
        protocol
      }
    } catch (err: any) {
      throw errCode(err, codes.ERR_ENCRYPTION_FAILED)
    }
  }

  /**
   * Attempts to encrypt the given `connection` with the provided connection encrypters.
   * The first `ConnectionEncrypter` module to succeed will be used
   */
  async _encryptOutbound (connection: MultiaddrConnection, remotePeerId: PeerId): Promise<CryptoResult> {
    const protocols = Array.from(this.connectionEncryption.keys())
    log('selecting outbound crypto protocol', protocols)

    try {
      const { stream, protocol } = await mss.select(connection, protocols, {
        writeBytes: true
      })
      const encrypter = this.connectionEncryption.get(protocol)

      if (encrypter == null) {
        throw new Error(`no crypto module found for ${protocol}`)
      }

      log('encrypting outbound connection to %p', remotePeerId)

      return {
        ...await encrypter.secureOutbound(this.components.getPeerId(), stream, remotePeerId),
        protocol
      }
    } catch (err: any) {
      throw errCode(err, codes.ERR_ENCRYPTION_FAILED)
    }
  }

  /**
   * Selects one of the given muxers via multistream-select. That
   * muxer will be used for all future streams on the connection.
   */
  async _multiplexOutbound (connection: MultiaddrConnection, muxers: Map<string, StreamMuxerFactory>): Promise<{ stream: Duplex<Uint8Array>, muxerFactory?: StreamMuxerFactory}> {
    const protocols = Array.from(muxers.keys())
    log('outbound selecting muxer %s', protocols)
    try {
      const { stream, protocol } = await mss.select(connection, protocols, {
        writeBytes: true
      })
      log('%s selected as muxer protocol', protocol)
      const muxerFactory = muxers.get(protocol)
      return { stream, muxerFactory }
    } catch (err: any) {
      log.error('error multiplexing outbound stream', err)
      throw errCode(err, codes.ERR_MUXER_UNAVAILABLE)
    }
  }

  /**
   * Registers support for one of the given muxers via multistream-select. The
   * selected muxer will be used for all future streams on the connection.
   */
  async _multiplexInbound (connection: MultiaddrConnection, muxers: Map<string, StreamMuxerFactory>): Promise<{ stream: Duplex<Uint8Array>, muxerFactory?: StreamMuxerFactory}> {
    const protocols = Array.from(muxers.keys())
    log('inbound handling muxers %s', protocols)
    try {
      const { stream, protocol } = await mss.handle(connection, protocols, {
        writeBytes: true
      })
      const muxerFactory = muxers.get(protocol)
      return { stream, muxerFactory }
    } catch (err: any) {
      log.error('error multiplexing inbound stream', err)
      throw errCode(err, codes.ERR_MUXER_UNAVAILABLE)
    }
  }
}<|MERGE_RESOLUTION|>--- conflicted
+++ resolved
@@ -450,20 +450,7 @@
           muxedStream.sink = stream.sink
           muxedStream.stat.protocol = protocol
 
-<<<<<<< HEAD
-          return Object.assign(
-            muxedStream,
-            stream,
-            {
-              stat: {
-                ...muxedStream.stat,
-                protocol
-              }
-            }
-          )
-=======
           return muxedStream
->>>>>>> dd14f82e
         } catch (err: any) {
           log.error('could not create new stream', err)
 
