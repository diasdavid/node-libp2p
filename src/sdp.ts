--- conflicted
+++ resolved
@@ -1,8 +1,4 @@
-<<<<<<< HEAD
-import { InvalidArgumentError, UnsupportedHashAlgorithmError } from './error.js';
-=======
-import { inappropriateMultiaddr, invalidArgument } from './error.js';
->>>>>>> d5f0db9a
+import { UnsupportedHashAlgorithmError, inappropriateMultiaddr, invalidArgument } from './error.js';
 import { logger } from '@libp2p/logger';
 import { Multiaddr } from '@multiformats/multiaddr';
 import * as multihashes from 'multihashes';
@@ -54,17 +50,11 @@
 export function certhash(ma: Multiaddr): string {
   let tups = ma.stringTuples();
   let certhash_value = tups.filter((tup) => tup[0] == CERTHASH_CODE).map((tup) => tup[1])[0];
-<<<<<<< HEAD
-  if (!certhash_value) {
-    throw new InvalidArgumentError('certhash not found in multiaddress');
-=======
   if (certhash_value) {
     return certhash_value;
   } else {
     throw inappropriateMultiaddr("Couldn't find a certhash component of multiaddr:" + ma.toString());
->>>>>>> d5f0db9a
   }
-  return certhash_value;
 }
 
 function certhashToFingerprint(ma: Multiaddr): string {
