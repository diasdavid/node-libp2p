import { logger } from '@libp2p/logger'
import type { AbortOptions } from '@libp2p/interfaces'
import { EventEmitter, CustomEvent } from '@libp2p/interfaces/events'
import { Startable, isStartable } from '@libp2p/interfaces/startable'
import { isMultiaddr, Multiaddr } from '@multiformats/multiaddr'
import { MemoryDatastore } from 'datastore-core/memory'
import { DefaultPeerRouting } from './peer-routing.js'
import { CompoundContentRouting } from './content-routing/index.js'
import { codes } from './errors.js'
import { DefaultAddressManager } from './address-manager/index.js'
import { DefaultConnectionManager } from './connection-manager/index.js'
import { DefaultKeyChain } from '@libp2p/keychain'
import { DefaultTransportManager } from './transport-manager.js'
import { DefaultUpgrader } from './upgrader.js'
import { DefaultRegistrar } from './registrar.js'
import { IdentifyService } from './identify/index.js'
import { FetchService } from './fetch/index.js'
import { PingService } from './ping/index.js'
import { NatManager } from './nat-manager.js'
import { DHTPeerRouting } from './dht/dht-peer-routing.js'
import { PersistentPeerStore } from '@libp2p/peer-store'
import { DHTContentRouting } from './dht/dht-content-routing.js'
import { AutonatService } from './autonat/index.js'
import { DefaultComponents } from './components.js'
import type { Components } from './components.js'
import type { PeerId } from '@libp2p/interface-peer-id'
import type { Connection, Stream } from '@libp2p/interface-connection'
import type { PeerRouting } from '@libp2p/interface-peer-routing'
import type { ContentRouting } from '@libp2p/interface-content-routing'
import type { PubSub } from '@libp2p/interface-pubsub'
import type { Registrar, StreamHandler, StreamHandlerOptions, Topology } from '@libp2p/interface-registrar'
import type { ConnectionManager } from '@libp2p/interface-connection-manager'
import type { PeerInfo } from '@libp2p/interface-peer-info'
import type { Libp2p, Libp2pInit, Libp2pOptions } from './index.js'
import { validateConfig } from './config.js'
import { createEd25519PeerId } from '@libp2p/peer-id-factory'
import type { PeerStore } from '@libp2p/interface-peer-store'
import type { DualDHT } from '@libp2p/interface-dht'
import { concat as uint8ArrayConcat } from 'uint8arrays/concat'
import { fromString as uint8ArrayFromString } from 'uint8arrays/from-string'
import { CodeError } from '@libp2p/interfaces/errors'
import type { Metrics } from '@libp2p/interface-metrics'
import { DummyDHT } from './dht/dummy-dht.js'
import { DummyPubSub } from './pubsub/dummy-pubsub.js'
import { PeerSet } from '@libp2p/peer-collections'
import { peerIdFromString } from '@libp2p/peer-id'
import type { Datastore } from 'interface-datastore'
import type { KeyChain } from '@libp2p/interface-keychain'
import mergeOptions from 'merge-options'
import type { CircuitRelayService } from './circuit-relay/index.js'
<<<<<<< HEAD
import type { Libp2pEvents } from '@libp2p/interface-libp2p'
import { setMaxListeners } from 'events'
=======
import type { PendingDial } from '@libp2p/interface-libp2p'
>>>>>>> 8d408d5d

const log = logger('libp2p')

export class Libp2pNode extends EventEmitter<Libp2pEvents> implements Libp2p {
  public peerId: PeerId
  public dht: DualDHT
  public pubsub: PubSub
  public identifyService: IdentifyService
  public circuitService?: CircuitRelayService
  public fetchService: FetchService
  public pingService: PingService
  public autonatService: AutonatService
  public components: Components
  public peerStore: PeerStore
  public contentRouting: ContentRouting
  public peerRouting: PeerRouting
  public keychain: KeyChain
  public connectionManager: ConnectionManager
  public registrar: Registrar
  public metrics?: Metrics

  private started: boolean
  private readonly services: Startable[]

  constructor (init: Libp2pInit) {
    super()

    // event bus - components can listen to this emitter to be notified of system events
    // and also cause them to be emitted
    const events = new EventEmitter<Libp2pEvents>()
    const originalDispatch = events.dispatchEvent.bind(events)
    events.dispatchEvent = (evt: any) => {
      const internalResult = originalDispatch(evt)
      const externalResult = this.dispatchEvent(
        new CustomEvent(evt.type, { detail: evt.detail })
      )

      return internalResult || externalResult
    }

    try {
      // This emitter gets listened to a lot
      setMaxListeners?.(Infinity, events)
    } catch {}

    this.started = false
    this.peerId = init.peerId
    const components = this.components = new DefaultComponents({
      peerId: init.peerId,
      events,
      datastore: init.datastore ?? new MemoryDatastore(),
      connectionGater: {
        denyDialPeer: async () => await Promise.resolve(false),
        denyDialMultiaddr: async () => await Promise.resolve(false),
        denyInboundConnection: async () => await Promise.resolve(false),
        denyOutboundConnection: async () => await Promise.resolve(false),
        denyInboundEncryptedConnection: async () => await Promise.resolve(false),
        denyOutboundEncryptedConnection: async () => await Promise.resolve(false),
        denyInboundUpgradedConnection: async () => await Promise.resolve(false),
        denyOutboundUpgradedConnection: async () => await Promise.resolve(false),
        filterMultiaddrForPeer: async () => await Promise.resolve(true),
        ...init.connectionGater
      }
    })
    components.peerStore = new PersistentPeerStore(components, {
      addressFilter: this.components.connectionGater.filterMultiaddrForPeer,
      ...init.peerStore
    })

    this.services = [
      components
    ]

    // Create Metrics
    if (init.metrics != null) {
      this.metrics = this.components.metrics = this.configureComponent(init.metrics(this.components))
    }

    this.peerStore = this.components.peerStore

    this.components.events.addEventListener('peer:update', evt => {
      // if there was no peer previously in the peer store this is a new peer
      if (evt.detail.previous == null) {
        this.safeDispatchEvent('peer:discovery', { detail: evt.detail.peer })
      }
    })

    // Set up connection protector if configured
    if (init.connectionProtector != null) {
      this.components.connectionProtector = init.connectionProtector(components)
    }

    // Set up the Upgrader
    this.components.upgrader = new DefaultUpgrader(this.components, {
      connectionEncryption: (init.connectionEncryption ?? []).map(fn => this.configureComponent(fn(this.components))),
      muxers: (init.streamMuxers ?? []).map(fn => this.configureComponent(fn(this.components))),
      inboundUpgradeTimeout: init.connectionManager.inboundUpgradeTimeout
    })

    // Setup the transport manager
    this.components.transportManager = new DefaultTransportManager(this.components, init.transportManager)

    // Create the Connection Manager
    this.connectionManager = this.components.connectionManager = new DefaultConnectionManager(this.components, init.connectionManager)

    // Create the Registrar
    this.registrar = this.components.registrar = new DefaultRegistrar(this.components)

    // Addresses {listen, announce, noAnnounce}
    this.components.addressManager = new DefaultAddressManager(this.components, init.addresses)

    // Create keychain
    const keychainOpts = DefaultKeyChain.generateOptions()
    this.keychain = this.configureComponent(new DefaultKeyChain(this.components, {
      ...keychainOpts,
      ...init.keychain
    }))

    // Create the Nat Manager
    this.services.push(new NatManager(this.components, init.nat))

    // Add the identify service
    this.identifyService = new IdentifyService(this.components, {
      ...init.identify
    })
    this.configureComponent(this.identifyService)

    // dht provided components (peerRouting, contentRouting, dht)
    if (init.dht != null) {
      this.dht = this.components.dht = init.dht(this.components)
    } else {
      this.dht = new DummyDHT()
    }

    // Create pubsub if provided
    if (init.pubsub != null) {
      this.pubsub = this.components.pubsub = init.pubsub(this.components)
    } else {
      this.pubsub = new DummyPubSub()
    }

    // Attach remaining APIs
    // peer and content routing will automatically get modules from _modules and _dht

    const peerRouters: PeerRouting[] = (init.peerRouters ?? []).map(fn => this.configureComponent(fn(this.components)))

    if (init.dht != null) {
      // add dht to routers
      peerRouters.push(this.configureComponent(new DHTPeerRouting(this.dht)))

      // use dht for peer discovery
      this.dht.addEventListener('peer', (evt) => {
        this.onDiscoveryPeer(evt)
      })
    }

    this.peerRouting = this.components.peerRouting = this.configureComponent(new DefaultPeerRouting(this.components, {
      ...init.peerRouting,
      routers: peerRouters
    }))

    const contentRouters: ContentRouting[] = (init.contentRouters ?? []).map(fn => this.configureComponent(fn(this.components)))

    if (init.dht != null) {
      // add dht to routers
      contentRouters.push(this.configureComponent(new DHTContentRouting(this.dht)))
    }

    this.contentRouting = this.components.contentRouting = this.configureComponent(new CompoundContentRouting(this.components, {
      routers: contentRouters
    }))

    this.fetchService = this.configureComponent(new FetchService(this.components, {
      ...init.fetch
    }))

    this.pingService = this.configureComponent(new PingService(this.components, {
      ...init.ping
    }))

    this.autonatService = this.configureComponent(new AutonatService(this.components, {
      ...init.autonat
    }))

    if (init.relay != null) {
      this.circuitService = this.configureComponent(init.relay(this.components))
    }

    // Discovery modules
    for (const fn of init.peerDiscovery ?? []) {
      const service = this.configureComponent(fn(this.components))

      service.addEventListener('peer', (evt) => {
        this.onDiscoveryPeer(evt)
      })
    }

    // Transport modules
    init.transports.forEach((fn) => {
      this.components.transportManager.add(this.configureComponent(fn(this.components)))
    })
  }

  private configureComponent <T> (component: T): T {
    if (isStartable(component)) {
      this.services.push(component)
    }

    return component
  }

  /**
   * Starts the libp2p node and all its subsystems
   */
  async start (): Promise<void> {
    if (this.started) {
      return
    }

    this.started = true

    log('libp2p is starting')

    const keys = await this.keychain.listKeys()

    if (keys.find(key => key.name === 'self') == null) {
      log('importing self key into keychain')
      await this.keychain.importPeer('self', this.components.peerId)
    }

    try {
      await Promise.all(
        this.services.map(async service => {
          if (service.beforeStart != null) {
            await service.beforeStart()
          }
        })
      )

      // start any startables
      await Promise.all(
        this.services.map(async service => { await service.start() })
      )

      await Promise.all(
        this.services.map(async service => {
          if (service.afterStart != null) {
            await service.afterStart()
          }
        })
      )

      log('libp2p has started')
    } catch (err: any) {
      log.error('An error occurred starting libp2p', err)
      await this.stop()
      throw err
    }
  }

  /**
   * Stop the libp2p node by closing its listeners and open connections
   */
  async stop (): Promise<void> {
    if (!this.started) {
      return
    }

    log('libp2p is stopping')

    this.started = false

    await Promise.all(
      this.services.map(async service => {
        if (service.beforeStop != null) {
          await service.beforeStop()
        }
      })
    )

    await Promise.all(
      this.services.map(async service => { await service.stop() })
    )

    await Promise.all(
      this.services.map(async service => {
        if (service.afterStop != null) {
          await service.afterStop()
        }
      })
    )

    log('libp2p has stopped')
  }

  isStarted (): boolean {
    return this.started
  }

  getConnections (peerId?: PeerId): Connection[] {
    return this.components.connectionManager.getConnections(peerId)
  }

  getDialQueue (): PendingDial[] {
    return this.components.connectionManager.getDialQueue()
  }

  getPeers (): PeerId[] {
    const peerSet = new PeerSet()

    for (const conn of this.components.connectionManager.getConnections()) {
      peerSet.add(conn.remotePeer)
    }

    return Array.from(peerSet)
  }

  async dial (peer: PeerId | Multiaddr | Multiaddr[], options: AbortOptions = {}): Promise<Connection> {
    return await this.components.connectionManager.openConnection(peer, options)
  }

  async dialProtocol (peer: PeerId | Multiaddr | Multiaddr[], protocols: string | string[], options: AbortOptions = {}): Promise<Stream> {
    if (protocols == null) {
      throw new CodeError('no protocols were provided to open a stream', codes.ERR_INVALID_PROTOCOLS_FOR_STREAM)
    }

    protocols = Array.isArray(protocols) ? protocols : [protocols]

    if (protocols.length === 0) {
      throw new CodeError('no protocols were provided to open a stream', codes.ERR_INVALID_PROTOCOLS_FOR_STREAM)
    }

    const connection = await this.dial(peer, options)

    return await connection.newStream(protocols, options)
  }

  getMultiaddrs (): Multiaddr[] {
    return this.components.addressManager.getAddresses()
  }

  getProtocols (): string[] {
    return this.components.registrar.getProtocols()
  }

  async hangUp (peer: PeerId | Multiaddr): Promise<void> {
    if (isMultiaddr(peer)) {
      peer = peerIdFromString(peer.getPeerId() ?? '')
    }

    await this.components.connectionManager.closeConnections(peer)
  }

  /**
   * Get the public key for the given peer id
   */
  async getPublicKey (peer: PeerId, options: AbortOptions = {}): Promise<Uint8Array> {
    log('getPublicKey %p', peer)

    if (peer.publicKey != null) {
      return peer.publicKey
    }

    const peerInfo = await this.peerStore.get(peer)

    if (peerInfo.id.publicKey != null) {
      return peerInfo.id.publicKey
    }

    const peerKey = uint8ArrayConcat([
      uint8ArrayFromString('/pk/'),
      peer.multihash.digest
    ])

    // search any available content routing methods
    const bytes = await this.contentRouting.get(peerKey, options)

    await this.peerStore.patch(peer, {
      publicKey: bytes
    })

    return bytes
  }

  async fetch (peer: PeerId | Multiaddr, key: string, options: AbortOptions = {}): Promise<Uint8Array | null> {
    if (isMultiaddr(peer)) {
      const peerId = peerIdFromString(peer.getPeerId() ?? '')
      await this.components.peerStore.merge(peerId, {
        multiaddrs: [peer]
      })
      peer = peerId
    }

    return await this.fetchService.fetch(peer, key, options)
  }

  async ping (peer: PeerId | Multiaddr, options: AbortOptions = {}): Promise<number> {
    if (isMultiaddr(peer)) {
      const peerId = peerIdFromString(peer.getPeerId() ?? '')
      await this.components.peerStore.merge(peerId, {
        multiaddrs: [peer]
      })
      peer = peerId
    }

    return await this.pingService.ping(peer, options)
  }

  async handle (protocols: string | string[], handler: StreamHandler, options?: StreamHandlerOptions): Promise<void> {
    if (!Array.isArray(protocols)) {
      protocols = [protocols]
    }

    await Promise.all(
      protocols.map(async protocol => {
        await this.components.registrar.handle(protocol, handler, options)
      })
    )
  }

  async unhandle (protocols: string[] | string): Promise<void> {
    if (!Array.isArray(protocols)) {
      protocols = [protocols]
    }

    await Promise.all(
      protocols.map(async protocol => {
        await this.components.registrar.unhandle(protocol)
      })
    )
  }

  async register (protocol: string, topology: Topology): Promise<string> {
    return await this.registrar.register(protocol, topology)
  }

  unregister (id: string): void {
    this.registrar.unregister(id)
  }

  /**
   * Called whenever peer discovery services emit `peer` events and adds peers
   * to the peer store.
   */
  onDiscoveryPeer (evt: CustomEvent<PeerInfo>): void {
    const { detail: peer } = evt

    if (peer.id.toString() === this.peerId.toString()) {
      log.error(new Error(codes.ERR_DISCOVERED_SELF))
      return
    }

    void this.components.peerStore.merge(peer.id, {
      multiaddrs: peer.multiaddrs,
      protocols: peer.protocols
    })
      .catch(err => { log.error(err) })
  }
}

/**
 * Returns a new Libp2pNode instance - this exposes more of the internals than the
 * libp2p interface and is useful for testing and debugging.
 */
export async function createLibp2pNode (options: Libp2pOptions): Promise<Libp2pNode> {
  if (options.peerId == null) {
    const datastore = options.datastore as Datastore | undefined

    if (datastore != null) {
      try {
        // try load the peer id from the keychain
        const keyChain = new DefaultKeyChain({
          datastore
        }, mergeOptions(DefaultKeyChain.generateOptions(), options.keychain))

        options.peerId = await keyChain.exportPeerId('self')
      } catch (err: any) {
        if (err.code !== 'ERR_NOT_FOUND') {
          throw err
        }
      }
    }
  }

  if (options.peerId == null) {
    // no peer id in the keychain, create a new peer id
    options.peerId = await createEd25519PeerId()
  }

  return new Libp2pNode(validateConfig(options))
}<|MERGE_RESOLUTION|>--- conflicted
+++ resolved
@@ -48,12 +48,8 @@
 import type { KeyChain } from '@libp2p/interface-keychain'
 import mergeOptions from 'merge-options'
 import type { CircuitRelayService } from './circuit-relay/index.js'
-<<<<<<< HEAD
-import type { Libp2pEvents } from '@libp2p/interface-libp2p'
+import type { Libp2pEvents, PendingDial } from '@libp2p/interface-libp2p'
 import { setMaxListeners } from 'events'
-=======
-import type { PendingDial } from '@libp2p/interface-libp2p'
->>>>>>> 8d408d5d
 
 const log = logger('libp2p')
 
