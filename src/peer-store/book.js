'use strict'

const errcode = require('err-code')
const PeerId = require('peer-id')

const {
  codes: { ERR_INVALID_PARAMETERS }
} = require('../errors')

const passthrough = data => data

/**
 * @typedef {import('./')} PeerStore
<<<<<<< HEAD
 */

/**
 * @template Data, GetData, EventData
=======
>>>>>>> a279926a
 */

class Book {
  /**
   * The Book is the skeleton for the PeerStore books.
   *
   * @class
   * @param {Object} properties
   * @param {PeerStore} properties.peerStore - PeerStore instance.
   * @param {string} properties.eventName - Name of the event to emit by the PeerStore.
   * @param {string} properties.eventProperty - Name of the property to emit by the PeerStore.
<<<<<<< HEAD
   * @param {(data: Data | undefined) => EventData | undefined} [properties.eventTransformer] - Transformer function of the provided data for being emitted.
   * @param {(data: Data | undefined) => GetData | undefined} [properties.getTransformer] - Transformer function of the provided data for being returned on get.
=======
   * @param {(data: any) => any[]} [properties.eventTransformer] - Transformer function of the provided data for being emitted.
>>>>>>> a279926a
   */
  constructor ({ peerStore, eventName, eventProperty, eventTransformer = passthrough, getTransformer = passthrough }) {
    this._ps = peerStore
    this.eventName = eventName
    this.eventProperty = eventProperty
    this.eventTransformer = eventTransformer
    this.getTransformer = getTransformer

    /**
     * Map known peers to their data.
     *
<<<<<<< HEAD
     * @type {Map<string, Data>}
=======
     * @type {Map<string, any[]|any>}
>>>>>>> a279926a
     */
    this.data = new Map()
  }

  /**
   * Set known data of a provided peer.
   *
   * @param {PeerId} peerId
<<<<<<< HEAD
   * @param {unknown} data
=======
   * @param {any[]|any} data
>>>>>>> a279926a
   */
  set (peerId, data) {
    throw errcode(new Error('set must be implemented by the subclass'), 'ERR_NOT_IMPLEMENTED')
  }

  /**
   * Set data into the datastructure, persistence and emit it using the provided transformers.
   *
   * @protected
   * @param {PeerId} peerId - peerId of the data to store
<<<<<<< HEAD
   * @param {Data} data - data to store.
=======
   * @param {any} data - data to store.
>>>>>>> a279926a
   * @param {Object} [options] - storing options.
   * @param {boolean} [options.emit = true] - emit the provided data.
   * @returns {void}
   */
  _setData (peerId, data, { emit = true } = {}) {
    const b58key = peerId.toB58String()

    // Store data in memory
    this.data.set(b58key, data)

    // Emit event
    emit && this._emit(peerId, data)
  }

  /**
   * Emit data.
   *
   * @protected
   * @param {PeerId} peerId
<<<<<<< HEAD
   * @param {Data | undefined} [data]
=======
   * @param {any} [data]
>>>>>>> a279926a
   */
  _emit (peerId, data) {
    this._ps.emit(this.eventName, {
      peerId,
      [this.eventProperty]: this.eventTransformer(data)
    })
  }

  /**
   * Get the known data of a provided peer.
   * Returns `undefined` if there is no available data for the given peer.
   *
   * @param {PeerId} peerId
<<<<<<< HEAD
   * @returns {GetData | undefined}
=======
   * @returns {any[]|any|undefined}
>>>>>>> a279926a
   */
  get (peerId) {
    if (!PeerId.isPeerId(peerId)) {
      throw errcode(new Error('peerId must be an instance of peer-id'), ERR_INVALID_PARAMETERS)
    }

    const rec = this.data.get(peerId.toB58String())

<<<<<<< HEAD
    return this.getTransformer(rec)
=======
    // @ts-ignore
    return rec ? [...rec] : undefined
>>>>>>> a279926a
  }

  /**
   * Deletes the provided peer from the book.
   *
   * @param {PeerId} peerId
   * @returns {boolean}
   */
  delete (peerId) {
    if (!PeerId.isPeerId(peerId)) {
      throw errcode(new Error('peerId must be an instance of peer-id'), ERR_INVALID_PARAMETERS)
    }

    if (!this.data.delete(peerId.toB58String())) {
      return false
    }

    this._emit(peerId, undefined)

    return true
  }
}

module.exports = Book<|MERGE_RESOLUTION|>--- conflicted
+++ resolved
@@ -11,13 +11,10 @@
 
 /**
  * @typedef {import('./')} PeerStore
-<<<<<<< HEAD
  */
 
 /**
  * @template Data, GetData, EventData
-=======
->>>>>>> a279926a
  */
 
 class Book {
@@ -29,12 +26,8 @@
    * @param {PeerStore} properties.peerStore - PeerStore instance.
    * @param {string} properties.eventName - Name of the event to emit by the PeerStore.
    * @param {string} properties.eventProperty - Name of the property to emit by the PeerStore.
-<<<<<<< HEAD
    * @param {(data: Data | undefined) => EventData | undefined} [properties.eventTransformer] - Transformer function of the provided data for being emitted.
    * @param {(data: Data | undefined) => GetData | undefined} [properties.getTransformer] - Transformer function of the provided data for being returned on get.
-=======
-   * @param {(data: any) => any[]} [properties.eventTransformer] - Transformer function of the provided data for being emitted.
->>>>>>> a279926a
    */
   constructor ({ peerStore, eventName, eventProperty, eventTransformer = passthrough, getTransformer = passthrough }) {
     this._ps = peerStore
@@ -46,11 +39,7 @@
     /**
      * Map known peers to their data.
      *
-<<<<<<< HEAD
      * @type {Map<string, Data>}
-=======
-     * @type {Map<string, any[]|any>}
->>>>>>> a279926a
      */
     this.data = new Map()
   }
@@ -59,11 +48,7 @@
    * Set known data of a provided peer.
    *
    * @param {PeerId} peerId
-<<<<<<< HEAD
    * @param {unknown} data
-=======
-   * @param {any[]|any} data
->>>>>>> a279926a
    */
   set (peerId, data) {
     throw errcode(new Error('set must be implemented by the subclass'), 'ERR_NOT_IMPLEMENTED')
@@ -74,11 +59,7 @@
    *
    * @protected
    * @param {PeerId} peerId - peerId of the data to store
-<<<<<<< HEAD
    * @param {Data} data - data to store.
-=======
-   * @param {any} data - data to store.
->>>>>>> a279926a
    * @param {Object} [options] - storing options.
    * @param {boolean} [options.emit = true] - emit the provided data.
    * @returns {void}
@@ -98,11 +79,7 @@
    *
    * @protected
    * @param {PeerId} peerId
-<<<<<<< HEAD
    * @param {Data | undefined} [data]
-=======
-   * @param {any} [data]
->>>>>>> a279926a
    */
   _emit (peerId, data) {
     this._ps.emit(this.eventName, {
@@ -116,11 +93,7 @@
    * Returns `undefined` if there is no available data for the given peer.
    *
    * @param {PeerId} peerId
-<<<<<<< HEAD
    * @returns {GetData | undefined}
-=======
-   * @returns {any[]|any|undefined}
->>>>>>> a279926a
    */
   get (peerId) {
     if (!PeerId.isPeerId(peerId)) {
@@ -129,12 +102,7 @@
 
     const rec = this.data.get(peerId.toB58String())
 
-<<<<<<< HEAD
     return this.getTransformer(rec)
-=======
-    // @ts-ignore
-    return rec ? [...rec] : undefined
->>>>>>> a279926a
   }
 
   /**
