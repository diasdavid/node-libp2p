--- conflicted
+++ resolved
@@ -83,13 +83,8 @@
    * @param {PeerId} peerId
    * @param {string} key
    * @param {Uint8Array} value
-<<<<<<< HEAD
-   * @param {object} root0
-   * @param {boolean} [root0.emit]
-=======
    * @param {object} [opts]
    * @param {boolean} [opts.emit]
->>>>>>> 3bed7b4c
    */
   _setValue (peerId, key, value, { emit = true } = {}) {
     const id = peerId.toB58String()
